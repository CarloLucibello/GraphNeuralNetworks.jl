using Documenter
using GraphNeuralNetworks
using DocumenterInterLinks


assets=[]
prettyurls = get(ENV, "CI", nothing) == "true"
mathengine = MathJax3()

interlinks = InterLinks(
    "NNlib" => "https://fluxml.ai/NNlib.jl/stable/",
    "GNNGraphs" => ("https://carlolucibello.github.io/GraphNeuralNetworks.jl/GNNGraphs/",  joinpath(dirname(dirname(@__DIR__)), "GNNGraphs", "docs", "build", "objects.inv")),
    "GNNlib" => ("https://carlolucibello.github.io/GraphNeuralNetworks.jl/GNNlib/",  joinpath(dirname(dirname(@__DIR__)), "GNNlib", "docs", "build", "objects.inv"))
   
   )

makedocs(;
         modules = [GraphNeuralNetworks],
         doctest = false,
         clean = true,
         plugins = [interlinks],
         format = Documenter.HTML(; mathengine, prettyurls, assets = assets, size_threshold=nothing),
         sitename = "GraphNeuralNetworks.jl",
<<<<<<< HEAD
         pages = ["Monorepo" => [ 
               "Home" => "index.md",
               "Developer guide" => "dev.md",
               "Google Summer of Code" => "gsoc.md",


            ],
            "GraphNeuralNetworks.jl" =>[
            "Home" => "home.md",
            "Models" => "models.md",],

            "API Reference" => [
     
                  "Basic" => "api/basic.md",
                  "Convolutional layers" => "api/conv.md",
                  "Pooling layers" => "api/pool.md",
                  "Temporal Convolutional layers" => "api/temporalconv.md",
                  "Hetero Convolutional layers" => "api/heteroconv.md"
          
                
              ],
            
         ],
         )
         
         


deploydocs(;repo = "https://github.com/CarloLucibello/GraphNeuralNetworks.jl.git", dirname= "GraphNeuralNetworks")
=======
         pages = ["Home" => "index.md",
             "Graphs" => ["gnngraph.md", "heterograph.md", "temporalgraph.md"],
             "Message Passing" => "messagepassing.md",
             "Model Building" => "models.md",
             "Datasets" => "datasets.md",
             "Tutorials" => tutorials,
             "API Reference" => [
                 "GNNGraph" => "api/gnngraph.md",
                 "Basic Layers" => "api/basic.md",
                 "Convolutional Layers" => "api/conv.md",
                 "Pooling Layers" => "api/pool.md",
                 "Message Passing" => "api/messagepassing.md",
                 "Heterogeneous Graphs" => "api/heterograph.md",
                 "Temporal Graphs" => "api/temporalgraph.md",
                 "Samplers" => "api/samplers.md",
                 "Utils" => "api/utils.md",
             ],
             "Developer Notes" => "dev.md",
             "Summer Of Code" => "gsoc.md",
         ])

tutorials_cb()

deploydocs(repo = "github.com/JuliaGraphs/GraphNeuralNetworks.jl.git")
>>>>>>> 15055d85
<|MERGE_RESOLUTION|>--- conflicted
+++ resolved
@@ -21,13 +21,10 @@
          plugins = [interlinks],
          format = Documenter.HTML(; mathengine, prettyurls, assets = assets, size_threshold=nothing),
          sitename = "GraphNeuralNetworks.jl",
-<<<<<<< HEAD
          pages = ["Monorepo" => [ 
                "Home" => "index.md",
                "Developer guide" => "dev.md",
                "Google Summer of Code" => "gsoc.md",
-
-
             ],
             "GraphNeuralNetworks.jl" =>[
             "Home" => "home.md",
@@ -39,7 +36,8 @@
                   "Convolutional layers" => "api/conv.md",
                   "Pooling layers" => "api/pool.md",
                   "Temporal Convolutional layers" => "api/temporalconv.md",
-                  "Hetero Convolutional layers" => "api/heteroconv.md"
+                  "Hetero Convolutional layers" => "api/heteroconv.md",
+                  "Samplers" => "api/samplers.md",
           
                 
               ],
@@ -50,30 +48,4 @@
          
 
 
-deploydocs(;repo = "https://github.com/CarloLucibello/GraphNeuralNetworks.jl.git", dirname= "GraphNeuralNetworks")
-=======
-         pages = ["Home" => "index.md",
-             "Graphs" => ["gnngraph.md", "heterograph.md", "temporalgraph.md"],
-             "Message Passing" => "messagepassing.md",
-             "Model Building" => "models.md",
-             "Datasets" => "datasets.md",
-             "Tutorials" => tutorials,
-             "API Reference" => [
-                 "GNNGraph" => "api/gnngraph.md",
-                 "Basic Layers" => "api/basic.md",
-                 "Convolutional Layers" => "api/conv.md",
-                 "Pooling Layers" => "api/pool.md",
-                 "Message Passing" => "api/messagepassing.md",
-                 "Heterogeneous Graphs" => "api/heterograph.md",
-                 "Temporal Graphs" => "api/temporalgraph.md",
-                 "Samplers" => "api/samplers.md",
-                 "Utils" => "api/utils.md",
-             ],
-             "Developer Notes" => "dev.md",
-             "Summer Of Code" => "gsoc.md",
-         ])
-
-tutorials_cb()
-
-deploydocs(repo = "github.com/JuliaGraphs/GraphNeuralNetworks.jl.git")
->>>>>>> 15055d85
+deploydocs(;repo = "https://github.com/CarloLucibello/GraphNeuralNetworks.jl.git", dirname= "GraphNeuralNetworks")