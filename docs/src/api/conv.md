--- conflicted
+++ resolved
@@ -12,12 +12,8 @@
 - *Sparse Ops*: implements message passing as multiplication by sparse adjacency matrix instead of the gather/scatter mechanism. This can lead to better CPU performances but it is not supported on GPU yet. 
 - *Edge Weight*: supports scalar weights (or equivalently scalar features) on edges. 
 - *Edge Features*: supports feature vectors on edges.
-<<<<<<< HEAD
-- *Heterograph*: supports heterogeneous graphs (see [`GNNHeteroGraphs`](@ref)).
+- *Heterograph*: supports heterogeneous graphs (see [`GNNHeteroGraph`](@ref)).
 - *TemporalSnapshotsGNNGraphs*: supports temporal graphs (see [`TemporalSnapshotsGNNGraph`](@ref)) by applying the convolution layers to each snapshot independently.
-=======
-- *Heterograph*: supports heterogeneous graphs (see [`GNNHeteroGraph`](@ref)).
->>>>>>> 282c0cb4
 
 | Layer                       |Sparse Ops|Edge Weight|Edge Features| Heterograph  | TemporalSnapshotsGNNGraphs |
 | :--------                   |  :---:   |:---:      |:---:        |  :---:       | :---:                      |
