De, Dx = 3, 2
g = Flux.batch([GNNGraph(erdos_renyi(10, 30),
                            ndata = rand(Dx, 10),
                            edata = rand(De, 30),
                            graph_type = GRAPH_T) for i in 1:5])
x = g.ndata.x
e = g.edata.e

@testset "reduce_nodes" begin
    r = reduce_nodes(mean, g, x)
    @test size(r) == (Dx, g.num_graphs)
    @test r[:, 2] ≈ mean(getgraph(g, 2).ndata.x, dims = 2)
end

@testset "reduce_edges" begin
    r = reduce_edges(mean, g, e)
    @test size(r) == (De, g.num_graphs)
    @test r[:, 2] ≈ mean(getgraph(g, 2).edata.e, dims = 2)
end

@testset "softmax_nodes" begin
    r = softmax_nodes(g, x)
    @test size(r) == size(x)
    @test r[:, 1:10] ≈ softmax(getgraph(g, 1).ndata.x, dims = 2)
end

@testset "softmax_edges" begin
    r = softmax_edges(g, e)
    @test size(r) == size(e)
    @test r[:, 1:60] ≈ softmax(getgraph(g, 1).edata.e, dims = 2)
end

@testset "broadcast_nodes" begin
    z = rand(4, g.num_graphs)
    r = broadcast_nodes(g, z)
    @test size(r) == (4, g.num_nodes)
    @test r[:, 1] ≈ z[:, 1]
    @test r[:, 10] ≈ z[:, 1]
    @test r[:, 11] ≈ z[:, 2]
end

@testset "broadcast_edges" begin
    z = rand(4, g.num_graphs)
    r = broadcast_edges(g, z)
    @test size(r) == (4, g.num_edges)
    @test r[:, 1] ≈ z[:, 1]
    @test r[:, 60] ≈ z[:, 1]
    @test r[:, 61] ≈ z[:, 2]
end

<<<<<<< HEAD
    @testset "softmax_edge_neighbors" begin
        s = [1, 2, 3, 4]
        t = [5, 5, 6, 6]
        g2 = GNNGraph(s, t)
        e2 = randn(Float32, 3, g2.num_edges)
        z = softmax_edge_neighbors(g2, e2)
        @test size(z) == size(e2)
        @test z[:, 1:2] ≈ NNlib.softmax(e2[:, 1:2], dims = 2)
        @test z[:, 3:4] ≈ NNlib.softmax(e2[:, 3:4], dims = 2)
    end

    @testset "topk_nodes" begin
        A = [1.0 5.0 9.0 2.0; 2.0 6.0 10.0 1.0; 3.0 7.0 11.0 2.0; 4.0 8.0 12.0 1.0]
        B = [0.318907 0.189981 0.991791;
             0.547022 0.977349 0.680538;
             0.921823 0.35132 0.494715;
             0.451793 0.00704976 0.0189275]
        g1 = rand_graph(4, 6, ndata = (x = A,))
        g2 = rand_graph(3, 6, ndata = B)
        output1 = topk_nodes(g1, :x, 2)
        output2 = topk_nodes(g2, :x, 1, sortby = 2)
        @test output1 == [9.0 5.0;
                          10.0 6.0;
                          11.0 7.0;
                          12.0 8.0]
        @test output2 == [0.189981;
                          0.977349;
                          0.35132;
                          0.00704976;;]
        g = Flux.batch([g1, g2])
        output3 = topk_nodes(g, :x, 2; sortby = 4)
        @test output3 == [9.0 5.0 0.318907 0.991791;
               10.0 6.0 0.547022 0.680538;
               11.0 7.0 0.921823 0.494715;
               12.0 8.0 0.451793 0.0189275]
    end

    @testset "topk_edges" begin
        A = [0.157163 0.561874 0.886584 0.0475203 0.72576 0.815986;
             0.852048 0.974619 0.0345627 0.874303 0.614322 0.113491]
        g1 = rand_graph(5, 6, edata = (x = A,))
        output1 = topk_edges(g1, :x, 2)
        @test output1 == [0.886584 0.815986;
                          0.974619 0.874303]
    end
end
=======
@testset "softmax_edge_neighbors" begin
    s = [1, 2, 3, 4]
    t = [5, 5, 6, 6]
    g2 = GNNGraph(s, t)
    e2 = randn(Float32, 3, g2.num_edges)
    z = softmax_edge_neighbors(g2, e2)
    @test size(z) == size(e2)
    @test z[:, 1:2] ≈ NNlib.softmax(e2[:, 1:2], dims = 2)
    @test z[:, 3:4] ≈ NNlib.softmax(e2[:, 3:4], dims = 2)
end
>>>>>>> 05fca7c8
<|MERGE_RESOLUTION|>--- conflicted
+++ resolved
@@ -6,49 +6,48 @@
 x = g.ndata.x
 e = g.edata.e
 
-@testset "reduce_nodes" begin
-    r = reduce_nodes(mean, g, x)
-    @test size(r) == (Dx, g.num_graphs)
-    @test r[:, 2] ≈ mean(getgraph(g, 2).ndata.x, dims = 2)
-end
+    @testset "reduce_nodes" begin
+        r = reduce_nodes(mean, g, x)
+        @test size(r) == (Dx, g.num_graphs)
+        @test r[:, 2] ≈ mean(getgraph(g, 2).ndata.x, dims = 2)
+    end
 
-@testset "reduce_edges" begin
-    r = reduce_edges(mean, g, e)
-    @test size(r) == (De, g.num_graphs)
-    @test r[:, 2] ≈ mean(getgraph(g, 2).edata.e, dims = 2)
-end
+    @testset "reduce_edges" begin
+        r = reduce_edges(mean, g, e)
+        @test size(r) == (De, g.num_graphs)
+        @test r[:, 2] ≈ mean(getgraph(g, 2).edata.e, dims = 2)
+    end
 
-@testset "softmax_nodes" begin
-    r = softmax_nodes(g, x)
-    @test size(r) == size(x)
-    @test r[:, 1:10] ≈ softmax(getgraph(g, 1).ndata.x, dims = 2)
-end
+    @testset "softmax_nodes" begin
+        r = softmax_nodes(g, x)
+        @test size(r) == size(x)
+        @test r[:, 1:10] ≈ softmax(getgraph(g, 1).ndata.x, dims = 2)
+    end
 
-@testset "softmax_edges" begin
-    r = softmax_edges(g, e)
-    @test size(r) == size(e)
-    @test r[:, 1:60] ≈ softmax(getgraph(g, 1).edata.e, dims = 2)
-end
+    @testset "softmax_edges" begin
+        r = softmax_edges(g, e)
+        @test size(r) == size(e)
+        @test r[:, 1:60] ≈ softmax(getgraph(g, 1).edata.e, dims = 2)
+    end
 
-@testset "broadcast_nodes" begin
-    z = rand(4, g.num_graphs)
-    r = broadcast_nodes(g, z)
-    @test size(r) == (4, g.num_nodes)
-    @test r[:, 1] ≈ z[:, 1]
-    @test r[:, 10] ≈ z[:, 1]
-    @test r[:, 11] ≈ z[:, 2]
-end
+    @testset "broadcast_nodes" begin
+        z = rand(4, g.num_graphs)
+        r = broadcast_nodes(g, z)
+        @test size(r) == (4, g.num_nodes)
+        @test r[:, 1] ≈ z[:, 1]
+        @test r[:, 10] ≈ z[:, 1]
+        @test r[:, 11] ≈ z[:, 2]
+    end
 
-@testset "broadcast_edges" begin
-    z = rand(4, g.num_graphs)
-    r = broadcast_edges(g, z)
-    @test size(r) == (4, g.num_edges)
-    @test r[:, 1] ≈ z[:, 1]
-    @test r[:, 60] ≈ z[:, 1]
-    @test r[:, 61] ≈ z[:, 2]
-end
+    @testset "broadcast_edges" begin
+        z = rand(4, g.num_graphs)
+        r = broadcast_edges(g, z)
+        @test size(r) == (4, g.num_edges)
+        @test r[:, 1] ≈ z[:, 1]
+        @test r[:, 60] ≈ z[:, 1]
+        @test r[:, 61] ≈ z[:, 2]
+    end
 
-<<<<<<< HEAD
     @testset "softmax_edge_neighbors" begin
         s = [1, 2, 3, 4]
         t = [5, 5, 6, 6]
@@ -95,7 +94,43 @@
                           0.974619 0.874303]
     end
 end
-=======
+
+@testset "reduce_edges" begin
+    r = reduce_edges(mean, g, e)
+    @test size(r) == (De, g.num_graphs)
+    @test r[:, 2] ≈ mean(getgraph(g, 2).edata.e, dims = 2)
+end
+
+@testset "softmax_nodes" begin
+    r = softmax_nodes(g, x)
+    @test size(r) == size(x)
+    @test r[:, 1:10] ≈ softmax(getgraph(g, 1).ndata.x, dims = 2)
+end
+
+@testset "softmax_edges" begin
+    r = softmax_edges(g, e)
+    @test size(r) == size(e)
+    @test r[:, 1:60] ≈ softmax(getgraph(g, 1).edata.e, dims = 2)
+end
+
+@testset "broadcast_nodes" begin
+    z = rand(4, g.num_graphs)
+    r = broadcast_nodes(g, z)
+    @test size(r) == (4, g.num_nodes)
+    @test r[:, 1] ≈ z[:, 1]
+    @test r[:, 10] ≈ z[:, 1]
+    @test r[:, 11] ≈ z[:, 2]
+end
+
+@testset "broadcast_edges" begin
+    z = rand(4, g.num_graphs)
+    r = broadcast_edges(g, z)
+    @test size(r) == (4, g.num_edges)
+    @test r[:, 1] ≈ z[:, 1]
+    @test r[:, 60] ≈ z[:, 1]
+    @test r[:, 61] ≈ z[:, 2]
+end
+
 @testset "softmax_edge_neighbors" begin
     s = [1, 2, 3, 4]
     t = [5, 5, 6, 6]
@@ -106,4 +141,3 @@
     @test z[:, 1:2] ≈ NNlib.softmax(e2[:, 1:2], dims = 2)
     @test z[:, 3:4] ≈ NNlib.softmax(e2[:, 3:4], dims = 2)
 end
->>>>>>> 05fca7c8
