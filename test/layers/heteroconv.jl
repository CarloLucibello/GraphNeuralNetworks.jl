--- conflicted
+++ resolved
@@ -125,31 +125,31 @@
         @test size(y.A) == (2, 2) && size(y.B) == (2, 3)
     end
 
-<<<<<<< HEAD
     @testset "EGNNConv with Heterogeneous Graphs" begin
         # Tests are work in progress
         hin_A, hout_A, hidden_A = 5, 5, 10
         hin_B, hout_B, hidden_B = 3, 3, 6
         num_nodes_A, num_nodes_B = 5, 3  
-    
+
         hg = rand_bipartite_heterograph((num_nodes_A, num_nodes_B), 15) 
-    
+
         layers = HeteroGraphConv([
             (:A, :to, :B) => EGNNConv((hin_A, 0) => hout_B; hidden_size = hidden_A, residual = false),
             (:B, :to, :A) => EGNNConv((hin_B, 0) => hout_A; hidden_size = hidden_B, residual = false)
         ])
-    
+
         T = Float32  
         h = (A = randn(T, hin_A, num_nodes_A), B = randn(T, hin_B, num_nodes_B))
         x = (A = rand(T, 3, num_nodes_A), B = rand(T, 3, num_nodes_B)) 
-    
+
         y = layers(hg, x, h)
-    
+
         @test size(y[:A].h) == (hout_A, num_nodes_A)
         @test size(y[:B].h) == (hout_B, num_nodes_B)
         @test size(y[:A].x) == (3, num_nodes_A) 
         @test size(y[:B].x) == (3, num_nodes_B)
-=======
+    end
+
     @testset "GINConv" begin
         x = (A = rand(4, 2), B = rand(4, 3))
         layers = HeteroGraphConv((:A, :to, :B) => GINConv(Dense(4, 2), 0.4),
@@ -164,6 +164,5 @@
                                  (:B, :to, :A) => ResGatedGraphConv(4 => 2));
         y = layers(hg, x); 
         @test size(y.A) == (2, 2) && size(y.B) == (2, 3)
->>>>>>> 50ebac39
     end
 end