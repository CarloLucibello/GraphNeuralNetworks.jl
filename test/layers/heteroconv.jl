@testset "HeteroGraphConv" begin
    d, n = 3, 5
    g = rand_bipartite_heterograph(n, 2*n, 15)
    hg = rand_bipartite_heterograph((2,3), 6)

    model = HeteroGraphConv([(:A,:to,:B) => GraphConv(d => d), 
                            (:B,:to,:A) => GraphConv(d => d)])

    for x in [
                (A = rand(Float32, d, n), B = rand(Float32, d, 2n)),
                Dict(:A => rand(Float32, d, n), :B => rand(Float32, d, 2n)) 
             ]
        # x = (A = rand(Float32, d, n), B = rand(Float32, d, 2n))
        x = Dict(:A => rand(Float32, d, n), :B => rand(Float32, d, 2n)) 
      
        y = model(g, x)

        grad, dx = gradient((model, x) -> sum(model(g, x)[1]) + sum(model(g, x)[2].^2), model, x)
        ngrad, ndx = ngradient((model, x) -> sum(model(g, x)[1]) + sum(model(g, x)[2].^2), model, x)

        @test grad.layers[1].weight1 ≈ ngrad.layers[1].weight1  rtol=1e-4
        @test grad.layers[1].weight2 ≈ ngrad.layers[1].weight2  rtol=1e-4
        @test grad.layers[1].bias ≈ ngrad.layers[1].bias        rtol=1e-4
        @test grad.layers[2].weight1 ≈ ngrad.layers[2].weight1  rtol=1e-4
        @test grad.layers[2].weight2 ≈ ngrad.layers[2].weight2  rtol=1e-4
        @test grad.layers[2].bias ≈ ngrad.layers[2].bias        rtol=1e-4

        @test dx[:A] ≈ ndx[:A]        rtol=1e-4
        @test dx[:B] ≈ ndx[:B]        rtol=1e-4
    end

    @testset "Constructor from pairs" begin
        layer = HeteroGraphConv((:A, :to, :B) => GraphConv(64 => 32, relu),
                                (:B, :to, :A) => GraphConv(64 => 32, relu));
        @test length(layer.etypes) == 2
    end

    @testset "Destination node aggregation" begin
        # deterministic setup to validate the aggregation
        d, n = 3, 5
        g = GNNHeteroGraph(((:A, :to, :B) => ([1, 1, 2, 3], [1, 2, 2, 3]),
                (:B, :to, :A) => ([1, 1, 2, 3], [1, 2, 2, 3]),
                (:C, :to, :A) => ([1, 1, 2, 3], [1, 2, 2, 3])); num_nodes = Dict(:A => n, :B => n, :C => n))
        model = HeteroGraphConv([
                (:A, :to, :B) => GraphConv(d => d, init = ones, bias = false),
                (:B, :to, :A) => GraphConv(d => d, init = ones, bias = false),
                (:C, :to, :A) => GraphConv(d => d, init = ones, bias = false)]; aggr = +)
        x = (A = rand(Float32, d, n), B = rand(Float32, d, n), C = rand(Float32, d, n))
        y = model(g, x)
        weights = ones(Float32, d, d)

        ### Test default summation aggregation
        # B2 has 2 edges from A and itself (sense check)
        expected = sum(weights * x.A[:, [1, 2]]; dims = 2) .+ weights * x.B[:, [2]]
        output = y.B[:, [2]]
        @test expected ≈ output

        # B5 has only itself
        @test weights * x.B[:, [5]] ≈ y.B[:, [5]]

        # A1 has 1 edge from B, 1 from C and twice itself
        expected = sum(weights * x.B[:, [1]] + weights * x.C[:, [1]]; dims = 2) .+
                   2 * weights * x.A[:, [1]]
        output = y.A[:, [1]]
        @test expected ≈ output

        # A2 has 2 edges from B, 2 from C and twice itself
        expected = sum(weights * x.B[:, [1, 2]] + weights * x.C[:, [1, 2]]; dims = 2) .+
                   2 * weights * x.A[:, [2]]
        output = y.A[:, [2]]
        @test expected ≈ output

        # A5 has only itself but twice
        @test 2 * weights * x.A[:, [5]] ≈ y.A[:, [5]]

        #### Test different aggregation function
        model2 = HeteroGraphConv([
                (:A, :to, :B) => GraphConv(d => d, init = ones, bias = false),
                (:B, :to, :A) => GraphConv(d => d, init = ones, bias = false),
                (:C, :to, :A) => GraphConv(d => d, init = ones, bias = false)]; aggr = -)
        y2 = model2(g, x)
        # B no change
        @test y.B ≈ y2.B

        # A1 has 1 edge from B, 1 from C, itself cancels out
        expected = sum(weights * x.B[:, [1]] - weights * x.C[:, [1]]; dims = 2)
        output = y2.A[:, [1]]
        @test expected ≈ output

        # A2 has 2 edges from B, 2 from C, itself cancels out
        expected = sum(weights * x.B[:, [1, 2]] - weights * x.C[:, [1, 2]]; dims = 2)
        output = y2.A[:, [2]]
        @test expected ≈ output
    end

    @testset "CGConv" begin
        x = (A = rand(Float32, 4,2), B = rand(Float32, 4, 3))
        layers = HeteroGraphConv( (:A, :to, :B) => CGConv(4 => 2, relu),
                                    (:B, :to, :A) => CGConv(4 => 2, relu));
        y = layers(hg, x); 
        @test size(y.A) == (2,2) && size(y.B) == (2,3)
    end

    @testset "EdgeConv" begin
        x = (A = rand(Float32, 4,2), B = rand(Float32, 4, 3))
        layers = HeteroGraphConv( (:A, :to, :B) => EdgeConv(Dense(2 * 4, 2), aggr = +),
                                    (:B, :to, :A) => EdgeConv(Dense(2 * 4, 2), aggr = +));
        y = layers(hg, x); 
        @test size(y.A) == (2,2) && size(y.B) == (2,3)
    end

<<<<<<< HEAD
    @testset "GINConv" begin
        g = rand_bipartite_heterograph((2, 5), 10)
        x = (A = rand(Float32, 4, 2), B = rand(Float32, 4, 5));
        layer = HeteroGraphConv((:A, :to, :B) => GraphConv(4 => 2, relu),
                                (:B, :to, :A) => GraphConv(4 => 2, relu)); #just temporary
        y = layer(g, x); 
        out = GINConv(y, 1e-5) # not sure how to use it exactly
        # continue test
    end

=======
    @testset "SAGEConv" begin
        x = (A = rand(Float32, 4, 2), B = rand(Float32, 4, 3))
        layers = HeteroGraphConv((:A, :to, :B) => SAGEConv(4 => 2, relu, bias = false, aggr = +),
                                 (:B, :to, :A) => SAGEConv(4 => 2, relu, bias = false, aggr = +));
        y = layers(hg, x); 
        @test size(y.A) == (2, 2) && size(y.B) == (2, 3)
    end
>>>>>>> 4e14f672
end<|MERGE_RESOLUTION|>--- conflicted
+++ resolved
@@ -109,7 +109,13 @@
         @test size(y.A) == (2,2) && size(y.B) == (2,3)
     end
 
-<<<<<<< HEAD
+    @testset "SAGEConv" begin
+        x = (A = rand(Float32, 4, 2), B = rand(Float32, 4, 3))
+        layers = HeteroGraphConv((:A, :to, :B) => SAGEConv(4 => 2, relu, bias = false, aggr = +),
+                                 (:B, :to, :A) => SAGEConv(4 => 2, relu, bias = false, aggr = +));
+        y = layers(hg, x); 
+        @test size(y.A) == (2, 2) && size(y.B) == (2, 3)
+    end
     @testset "GINConv" begin
         g = rand_bipartite_heterograph((2, 5), 10)
         x = (A = rand(Float32, 4, 2), B = rand(Float32, 4, 5));
@@ -120,13 +126,4 @@
         # continue test
     end
 
-=======
-    @testset "SAGEConv" begin
-        x = (A = rand(Float32, 4, 2), B = rand(Float32, 4, 3))
-        layers = HeteroGraphConv((:A, :to, :B) => SAGEConv(4 => 2, relu, bias = false, aggr = +),
-                                 (:B, :to, :A) => SAGEConv(4 => 2, relu, bias = false, aggr = +));
-        y = layers(hg, x); 
-        @test size(y.A) == (2, 2) && size(y.B) == (2, 3)
-    end
->>>>>>> 4e14f672
 end