--- conflicted
+++ resolved
@@ -116,18 +116,19 @@
         y = layers(hg, x); 
         @test size(y.A) == (2, 2) && size(y.B) == (2, 3)
     end
-<<<<<<< HEAD
+
     @testset "GINConv" begin
         x = (A = rand(4, 2), B = rand(4, 3))
         layers = HeteroGraphConv((:A, :to, :B) => GINConv(Dense(4, 2), 0.4),
                                     (:B, :to, :A) => GINConv(Dense(4, 2), 0.4));
-=======
+        y = layers(hg, x); 
+        @test size(y.A) == (2, 2) && size(y.B) == (2, 3)
+    end
 
     @testset "ResGatedGraphConv" begin   
         x = (A = rand(Float32, 4, 2), B = rand(Float32, 4, 3))
         layers = HeteroGraphConv((:A, :to, :B) => ResGatedGraphConv(4 => 2),
                                  (:B, :to, :A) => ResGatedGraphConv(4 => 2));
->>>>>>> 5a6bb6ae
         y = layers(hg, x); 
         @test size(y.A) == (2, 2) && size(y.B) == (2, 3)
     end
