@testset "HeteroGraphConv" begin
    d, n = 3, 5
    g = rand_bipartite_heterograph(n, 2*n, 15)
    hg = rand_bipartite_heterograph((2,3), 6)

    model = HeteroGraphConv([(:A,:to,:B) => GraphConv(d => d), 
                            (:B,:to,:A) => GraphConv(d => d)])

    for x in [
                (A = rand(Float32, d, n), B = rand(Float32, d, 2n)),
                Dict(:A => rand(Float32, d, n), :B => rand(Float32, d, 2n)) 
             ]
        # x = (A = rand(Float32, d, n), B = rand(Float32, d, 2n))
        x = Dict(:A => rand(Float32, d, n), :B => rand(Float32, d, 2n)) 
      
        y = model(g, x)

        grad, dx = gradient((model, x) -> sum(model(g, x)[1]) + sum(model(g, x)[2].^2), model, x)
        ngrad, ndx = ngradient((model, x) -> sum(model(g, x)[1]) + sum(model(g, x)[2].^2), model, x)

        @test grad.layers[1].weight1 ≈ ngrad.layers[1].weight1  rtol=1e-4
        @test grad.layers[1].weight2 ≈ ngrad.layers[1].weight2  rtol=1e-4
        @test grad.layers[1].bias ≈ ngrad.layers[1].bias        rtol=1e-4
        @test grad.layers[2].weight1 ≈ ngrad.layers[2].weight1  rtol=1e-4
        @test grad.layers[2].weight2 ≈ ngrad.layers[2].weight2  rtol=1e-4
        @test grad.layers[2].bias ≈ ngrad.layers[2].bias        rtol=1e-4

        @test dx[:A] ≈ ndx[:A]        rtol=1e-4
        @test dx[:B] ≈ ndx[:B]        rtol=1e-4
    end

    @testset "Constructor from pairs" begin
        layer = HeteroGraphConv((:A, :to, :B) => GraphConv(64 => 32, relu),
                                (:B, :to, :A) => GraphConv(64 => 32, relu));
        @test length(layer.etypes) == 2
    end

    @testset "Destination node aggregation" begin
        # deterministic setup to validate the aggregation
        d, n = 3, 5
        g = GNNHeteroGraph(((:A, :to, :B) => ([1, 1, 2, 3], [1, 2, 2, 3]),
                (:B, :to, :A) => ([1, 1, 2, 3], [1, 2, 2, 3]),
                (:C, :to, :A) => ([1, 1, 2, 3], [1, 2, 2, 3])); num_nodes = Dict(:A => n, :B => n, :C => n))
        model = HeteroGraphConv([
                (:A, :to, :B) => GraphConv(d => d, init = ones, bias = false),
                (:B, :to, :A) => GraphConv(d => d, init = ones, bias = false),
                (:C, :to, :A) => GraphConv(d => d, init = ones, bias = false)]; aggr = +)
        x = (A = rand(Float32, d, n), B = rand(Float32, d, n), C = rand(Float32, d, n))
        y = model(g, x)
        weights = ones(Float32, d, d)

        ### Test default summation aggregation
        # B2 has 2 edges from A and itself (sense check)
        expected = sum(weights * x.A[:, [1, 2]]; dims = 2) .+ weights * x.B[:, [2]]
        output = y.B[:, [2]]
        @test expected ≈ output

        # B5 has only itself
        @test weights * x.B[:, [5]] ≈ y.B[:, [5]]

        # A1 has 1 edge from B, 1 from C and twice itself
        expected = sum(weights * x.B[:, [1]] + weights * x.C[:, [1]]; dims = 2) .+
                   2 * weights * x.A[:, [1]]
        output = y.A[:, [1]]
        @test expected ≈ output

        # A2 has 2 edges from B, 2 from C and twice itself
        expected = sum(weights * x.B[:, [1, 2]] + weights * x.C[:, [1, 2]]; dims = 2) .+
                   2 * weights * x.A[:, [2]]
        output = y.A[:, [2]]
        @test expected ≈ output

        # A5 has only itself but twice
        @test 2 * weights * x.A[:, [5]] ≈ y.A[:, [5]]

        #### Test different aggregation function
        model2 = HeteroGraphConv([
                (:A, :to, :B) => GraphConv(d => d, init = ones, bias = false),
                (:B, :to, :A) => GraphConv(d => d, init = ones, bias = false),
                (:C, :to, :A) => GraphConv(d => d, init = ones, bias = false)]; aggr = -)
        y2 = model2(g, x)
        # B no change
        @test y.B ≈ y2.B

        # A1 has 1 edge from B, 1 from C, itself cancels out
        expected = sum(weights * x.B[:, [1]] - weights * x.C[:, [1]]; dims = 2)
        output = y2.A[:, [1]]
        @test expected ≈ output

        # A2 has 2 edges from B, 2 from C, itself cancels out
        expected = sum(weights * x.B[:, [1, 2]] - weights * x.C[:, [1, 2]]; dims = 2)
        output = y2.A[:, [2]]
        @test expected ≈ output
    end

    @testset "CGConv" begin
        x = (A = rand(Float32, 4,2), B = rand(Float32, 4, 3))
        layers = HeteroGraphConv( (:A, :to, :B) => CGConv(4 => 2, relu),
                                    (:B, :to, :A) => CGConv(4 => 2, relu));
        y = layers(hg, x); 
        @test size(y.A) == (2,2) && size(y.B) == (2,3)
    end

    @testset "EdgeConv" begin
        x = (A = rand(Float32, 4,2), B = rand(Float32, 4, 3))
        layers = HeteroGraphConv( (:A, :to, :B) => EdgeConv(Dense(2 * 4, 2), aggr = +),
                                    (:B, :to, :A) => EdgeConv(Dense(2 * 4, 2), aggr = +));
        y = layers(hg, x); 
        @test size(y.A) == (2,2) && size(y.B) == (2,3)
    end

<<<<<<< HEAD
    @testset "SGConv" begin
        x = (A = rand(Float32, 4, 2), B = rand(Float32, 4, 3))
        layers = HeteroGraphConv((:A, :to, :B) => SGConv(4 => 2, relu),
                                 (:B, :to, :A) => SGConv(4 => 2, relu));
        y = layers(hg, x); 
        @test size(y.A) == (2, 2) && size(y.B) == (2, 3)
    end

=======
    @testset "SAGEConv" begin
        x = (A = rand(Float32, 4, 2), B = rand(Float32, 4, 3))
        layers = HeteroGraphConv((:A, :to, :B) => SAGEConv(4 => 2, relu, bias = false, aggr = +),
                                 (:B, :to, :A) => SAGEConv(4 => 2, relu, bias = false, aggr = +));
        y = layers(hg, x); 
        @test size(y.A) == (2, 2) && size(y.B) == (2, 3)
    end
>>>>>>> 4e14f672
end<|MERGE_RESOLUTION|>--- conflicted
+++ resolved
@@ -108,8 +108,7 @@
         y = layers(hg, x); 
         @test size(y.A) == (2,2) && size(y.B) == (2,3)
     end
-
-<<<<<<< HEAD
+  
     @testset "SGConv" begin
         x = (A = rand(Float32, 4, 2), B = rand(Float32, 4, 3))
         layers = HeteroGraphConv((:A, :to, :B) => SGConv(4 => 2, relu),
@@ -117,8 +116,7 @@
         y = layers(hg, x); 
         @test size(y.A) == (2, 2) && size(y.B) == (2, 3)
     end
-
-=======
+  
     @testset "SAGEConv" begin
         x = (A = rand(Float32, 4, 2), B = rand(Float32, 4, 3))
         layers = HeteroGraphConv((:A, :to, :B) => SAGEConv(4 => 2, relu, bias = false, aggr = +),
@@ -126,5 +124,4 @@
         y = layers(hg, x); 
         @test size(y.A) == (2, 2) && size(y.B) == (2, 3)
     end
->>>>>>> 4e14f672
 end