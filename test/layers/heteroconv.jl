@testset "HeteroGraphConv" begin
    d, n = 3, 5
    g = rand_bipartite_heterograph(n, 2*n, 15)
    hg = rand_bipartite_heterograph((2,3), 6)

    model = HeteroGraphConv([(:A,:to,:B) => GraphConv(d => d), 
                            (:B,:to,:A) => GraphConv(d => d)])

    for x in [
                (A = rand(Float32, d, n), B = rand(Float32, d, 2n)),
                Dict(:A => rand(Float32, d, n), :B => rand(Float32, d, 2n)) 
             ]
        # x = (A = rand(Float32, d, n), B = rand(Float32, d, 2n))
        x = Dict(:A => rand(Float32, d, n), :B => rand(Float32, d, 2n)) 
      
        y = model(g, x)

        grad, dx = gradient((model, x) -> sum(model(g, x)[1]) + sum(model(g, x)[2].^2), model, x)
        ngrad, ndx = ngradient((model, x) -> sum(model(g, x)[1]) + sum(model(g, x)[2].^2), model, x)

        @test grad.layers[1].weight1 ≈ ngrad.layers[1].weight1  rtol=1e-4
        @test grad.layers[1].weight2 ≈ ngrad.layers[1].weight2  rtol=1e-4
        @test grad.layers[1].bias ≈ ngrad.layers[1].bias        rtol=1e-4
        @test grad.layers[2].weight1 ≈ ngrad.layers[2].weight1  rtol=1e-4
        @test grad.layers[2].weight2 ≈ ngrad.layers[2].weight2  rtol=1e-4
        @test grad.layers[2].bias ≈ ngrad.layers[2].bias        rtol=1e-4

        @test dx[:A] ≈ ndx[:A]        rtol=1e-4
        @test dx[:B] ≈ ndx[:B]        rtol=1e-4
    end

    @testset "Constructor from pairs" begin
        layer = HeteroGraphConv((:A, :to, :B) => GraphConv(64 => 32, relu),
                                (:B, :to, :A) => GraphConv(64 => 32, relu));
        @test length(layer.etypes) == 2
    end

    @testset "Destination node aggregation" begin
        # deterministic setup to validate the aggregation
        d, n = 3, 5
        g = GNNHeteroGraph(((:A, :to, :B) => ([1, 1, 2, 3], [1, 2, 2, 3]),
                (:B, :to, :A) => ([1, 1, 2, 3], [1, 2, 2, 3]),
                (:C, :to, :A) => ([1, 1, 2, 3], [1, 2, 2, 3])); num_nodes = Dict(:A => n, :B => n, :C => n))
        model = HeteroGraphConv([
                (:A, :to, :B) => GraphConv(d => d, init = ones, bias = false),
                (:B, :to, :A) => GraphConv(d => d, init = ones, bias = false),
                (:C, :to, :A) => GraphConv(d => d, init = ones, bias = false)]; aggr = +)
        x = (A = rand(Float32, d, n), B = rand(Float32, d, n), C = rand(Float32, d, n))
        y = model(g, x)
        weights = ones(Float32, d, d)

        ### Test default summation aggregation
        # B2 has 2 edges from A and itself (sense check)
        expected = sum(weights * x.A[:, [1, 2]]; dims = 2) .+ weights * x.B[:, [2]]
        output = y.B[:, [2]]
        @test expected ≈ output

        # B5 has only itself
        @test weights * x.B[:, [5]] ≈ y.B[:, [5]]

        # A1 has 1 edge from B, 1 from C and twice itself
        expected = sum(weights * x.B[:, [1]] + weights * x.C[:, [1]]; dims = 2) .+
                   2 * weights * x.A[:, [1]]
        output = y.A[:, [1]]
        @test expected ≈ output

        # A2 has 2 edges from B, 2 from C and twice itself
        expected = sum(weights * x.B[:, [1, 2]] + weights * x.C[:, [1, 2]]; dims = 2) .+
                   2 * weights * x.A[:, [2]]
        output = y.A[:, [2]]
        @test expected ≈ output

        # A5 has only itself but twice
        @test 2 * weights * x.A[:, [5]] ≈ y.A[:, [5]]

        #### Test different aggregation function
        model2 = HeteroGraphConv([
                (:A, :to, :B) => GraphConv(d => d, init = ones, bias = false),
                (:B, :to, :A) => GraphConv(d => d, init = ones, bias = false),
                (:C, :to, :A) => GraphConv(d => d, init = ones, bias = false)]; aggr = -)
        y2 = model2(g, x)
        # B no change
        @test y.B ≈ y2.B

        # A1 has 1 edge from B, 1 from C, itself cancels out
        expected = sum(weights * x.B[:, [1]] - weights * x.C[:, [1]]; dims = 2)
        output = y2.A[:, [1]]
        @test expected ≈ output

        # A2 has 2 edges from B, 2 from C, itself cancels out
        expected = sum(weights * x.B[:, [1, 2]] - weights * x.C[:, [1, 2]]; dims = 2)
        output = y2.A[:, [2]]
        @test expected ≈ output
    end

    @testset "CGConv" begin
        x = (A = rand(Float32, 4,2), B = rand(Float32, 4, 3))
        layers = HeteroGraphConv( (:A, :to, :B) => CGConv(4 => 2, relu),
                                    (:B, :to, :A) => CGConv(4 => 2, relu));
        y = layers(hg, x); 
        @test size(y.A) == (2,2) && size(y.B) == (2,3)
    end

    @testset "EdgeConv" begin
        x = (A = rand(Float32, 4,2), B = rand(Float32, 4, 3))
        layers = HeteroGraphConv( (:A, :to, :B) => EdgeConv(Dense(2 * 4, 2), aggr = +),
                                    (:B, :to, :A) => EdgeConv(Dense(2 * 4, 2), aggr = +));
        y = layers(hg, x); 
        @test size(y.A) == (2,2) && size(y.B) == (2,3)
    end
  
    @testset "SGConv" begin
        x = (A = rand(Float32, 4, 2), B = rand(Float32, 4, 3))
        layers = HeteroGraphConv((:A, :to, :B) => SGConv(4 => 2),
                                 (:B, :to, :A) => SGConv(4 => 2));
        y = layers(hg, x); 
        @test size(y.A) == (2, 2) && size(y.B) == (2, 3)
    end
  
    @testset "SAGEConv" begin
        x = (A = rand(Float32, 4, 2), B = rand(Float32, 4, 3))
        layers = HeteroGraphConv((:A, :to, :B) => SAGEConv(4 => 2, relu, bias = false, aggr = +),
                                 (:B, :to, :A) => SAGEConv(4 => 2, relu, bias = false, aggr = +));
        y = layers(hg, x); 
        @test size(y.A) == (2, 2) && size(y.B) == (2, 3)
    end

<<<<<<< HEAD
    @testset "GATConv" begin
        x = (A = rand(Float32, 4, 2), B = rand(Float32, 4, 3))
        layers = HeteroGraphConv((:A, :to, :B) => GATConv(4 => 2),
                                 (:B, :to, :A) => GATConv(4 => 2));
=======
    @testset "GINConv" begin
        x = (A = rand(4, 2), B = rand(4, 3))
        layers = HeteroGraphConv((:A, :to, :B) => GINConv(Dense(4, 2), 0.4),
                                    (:B, :to, :A) => GINConv(Dense(4, 2), 0.4));
        y = layers(hg, x); 
        @test size(y.A) == (2, 2) && size(y.B) == (2, 3)
    end

    @testset "ResGatedGraphConv" begin   
        x = (A = rand(Float32, 4, 2), B = rand(Float32, 4, 3))
        layers = HeteroGraphConv((:A, :to, :B) => ResGatedGraphConv(4 => 2),
                                 (:B, :to, :A) => ResGatedGraphConv(4 => 2));
>>>>>>> 50ebac39
        y = layers(hg, x); 
        @test size(y.A) == (2, 2) && size(y.B) == (2, 3)
    end
end<|MERGE_RESOLUTION|>--- conflicted
+++ resolved
@@ -125,12 +125,14 @@
         @test size(y.A) == (2, 2) && size(y.B) == (2, 3)
     end
 
-<<<<<<< HEAD
     @testset "GATConv" begin
         x = (A = rand(Float32, 4, 2), B = rand(Float32, 4, 3))
         layers = HeteroGraphConv((:A, :to, :B) => GATConv(4 => 2),
                                  (:B, :to, :A) => GATConv(4 => 2));
-=======
+        y = layers(hg, x); 
+        @test size(y.A) == (2, 2) && size(y.B) == (2, 3)
+    end
+
     @testset "GINConv" begin
         x = (A = rand(4, 2), B = rand(4, 3))
         layers = HeteroGraphConv((:A, :to, :B) => GINConv(Dense(4, 2), 0.4),
@@ -143,7 +145,6 @@
         x = (A = rand(Float32, 4, 2), B = rand(Float32, 4, 3))
         layers = HeteroGraphConv((:A, :to, :B) => ResGatedGraphConv(4 => 2),
                                  (:B, :to, :A) => ResGatedGraphConv(4 => 2));
->>>>>>> 50ebac39
         y = layers(hg, x); 
         @test size(y.A) == (2, 2) && size(y.B) == (2, 3)
     end
