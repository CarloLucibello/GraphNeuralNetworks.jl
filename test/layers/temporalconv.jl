in_channel = 3
out_channel = 5
N = 4
S = 5
T = Float32

g1 = GNNGraph(rand_graph(N,8),
                ndata = rand(T, in_channel, N),
                graph_type = :sparse)

tg = TemporalSnapshotsGNNGraph([g1 for _ in 1:S])

@testset "TGCNCell" begin
    tgcn = GraphNeuralNetworks.TGCNCell(in_channel => out_channel)
    h, x̃ = tgcn(tgcn.state0, g1, g1.ndata.x)
    @test size(h) == (out_channel, N)
    @test size(x̃) == (out_channel, N)
    @test h == x̃
end

@testset "TGCN" begin
    tgcn = TGCN(in_channel => out_channel)
    @test size(Flux.gradient(x -> sum(tgcn(g1, x)), g1.ndata.x)[1]) == (in_channel, N)
    model = GNNChain(TGCN(in_channel => out_channel), Dense(out_channel, 1))
    @test size(model(g1, g1.ndata.x)) == (1, N)
    @test model(g1) isa GNNGraph            
end

@testset "A3TGCN" begin
    a3tgcn = A3TGCN(in_channel => out_channel)
    @test size(Flux.gradient(x -> sum(a3tgcn(g1, x)), g1.ndata.x)[1]) == (in_channel, N)
    model = GNNChain(A3TGCN(in_channel => out_channel), Dense(out_channel, 1))
    @test size(model(g1, g1.ndata.x)) == (1, N)
    @test model(g1) isa GNNGraph            
end

@testset "GINConv" begin
    ginconv = GINConv(Dense(in_channel => out_channel),0.3)
    @test length(ginconv(tg, tg.ndata.x)) == S
    @test size(ginconv(tg, tg.ndata.x)[1]) == (out_channel, N) 
    @test length(Flux.gradient(x ->sum(sum(ginconv(tg, x))), tg.ndata.x)[1]) == S    
end

<<<<<<< HEAD
@testset "ChebConv" begin
    chebconv = ChebConv(in_channel => out_channel, 5)
    @test length(chebconv(tg, tg.ndata.x)) == S
    @test size(chebconv(tg, tg.ndata.x)[1]) == (out_channel, N) 
    @test length(Flux.gradient(x ->sum(sum(chebconv(tg, x))), tg.ndata.x)[1]) == S
end

@testset "GATConv" begin
    gatconv = GATConv(in_channel => out_channel)
    @test length(gatconv(tg, tg.ndata.x)) == S
    @test size(gatconv(tg, tg.ndata.x)[1]) == (out_channel, N) 
    @test length(Flux.gradient(x ->sum(sum(gatconv(tg, x))), tg.ndata.x)[1]) == S
end

@testset "GATv2Conv" begin
    gatv2conv = GATv2Conv(in_channel => out_channel)
    @test length(gatv2conv(tg, tg.ndata.x)) == S
    @test size(gatv2conv(tg, tg.ndata.x)[1]) == (out_channel, N) 
    @test length(Flux.gradient(x ->sum(sum(gatv2conv(tg, x))), tg.ndata.x)[1]) == S
end

@testset "GatedGraphConv" begin
    gatedgraphconv = GatedGraphConv(5, 5)
    @test length(gatedgraphconv(tg, tg.ndata.x)) == S
    @test size(gatedgraphconv(tg, tg.ndata.x)[1]) == (out_channel, N) 
    @test length(Flux.gradient(x ->sum(sum(gatedgraphconv(tg, x))), tg.ndata.x)[1]) == S
end

@testset "CGConv" begin
    cgconv = CGConv(in_channel => out_channel)
    @test length(cgconv(tg, tg.ndata.x)) == S
    @test size(cgconv(tg, tg.ndata.x)[1]) == (out_channel, N) 
    @test length(Flux.gradient(x ->sum(sum(cgconv(tg, x))), tg.ndata.x)[1]) == S
end

@testset "SGConv" begin
    sgconv = SGConv(in_channel => out_channel)
    @test length(sgconv(tg, tg.ndata.x)) == S
    @test size(sgconv(tg, tg.ndata.x)[1]) == (out_channel, N) 
    @test length(Flux.gradient(x ->sum(sum(sgconv(tg, x))), tg.ndata.x)[1]) == S
end

@testset "TransformerConv" begin
    transformerconv = TransformerConv(in_channel => out_channel)
    @test length(transformerconv(tg, tg.ndata.x)) == S
    @test size(transformerconv(tg, tg.ndata.x)[1]) == (out_channel, N) 
    @test length(Flux.gradient(x ->sum(sum(transformerconv(tg, x))), tg.ndata.x)[1]) == S
=======
@testset "GCNConv" begin
    gcnconv = GCNConv(in_channel => out_channel)
    @test length(gcnconv(tg, tg.ndata.x)) == S
    @test size(gcnconv(tg, tg.ndata.x)[1]) == (out_channel, N) 
    @test length(Flux.gradient(x ->sum(sum(gcnconv(tg, x))), tg.ndata.x)[1]) == S    
end

@testset "ResGatedGraphConv" begin
    resgatedconv = ResGatedGraphConv(in_channel => out_channel, relu)
    @test length(resgatedconv(tg, tg.ndata.x)) == S
    @test size(resgatedconv(tg, tg.ndata.x)[1]) == (out_channel, N) 
    @test length(Flux.gradient(x ->sum(sum(resgatedconv(tg, x))), tg.ndata.x)[1]) == S    
end

@testset "SAGEConv" begin 
    sageconv = SAGEConv(in_channel => out_channel)
    @test length(sageconv(tg, tg.ndata.x)) == S
    @test size(sageconv(tg, tg.ndata.x)[1]) == (out_channel, N) 
    @test length(Flux.gradient(x ->sum(sum(sageconv(tg, x))), tg.ndata.x)[1]) == S    
end

@testset "GraphConv" begin
    graphconv = GraphConv(in_channel => out_channel,relu)
    @test length(graphconv(tg, tg.ndata.x)) == S
    @test size(graphconv(tg, tg.ndata.x)[1]) == (out_channel, N) 
    @test length(Flux.gradient(x ->sum(sum(graphconv(tg, x))), tg.ndata.x)[1]) == S    
>>>>>>> 5a6bb6ae
end<|MERGE_RESOLUTION|>--- conflicted
+++ resolved
@@ -41,7 +41,7 @@
     @test length(Flux.gradient(x ->sum(sum(ginconv(tg, x))), tg.ndata.x)[1]) == S    
 end
 
-<<<<<<< HEAD
+
 @testset "ChebConv" begin
     chebconv = ChebConv(in_channel => out_channel, 5)
     @test length(chebconv(tg, tg.ndata.x)) == S
@@ -89,7 +89,8 @@
     @test length(transformerconv(tg, tg.ndata.x)) == S
     @test size(transformerconv(tg, tg.ndata.x)[1]) == (out_channel, N) 
     @test length(Flux.gradient(x ->sum(sum(transformerconv(tg, x))), tg.ndata.x)[1]) == S
-=======
+end
+
 @testset "GCNConv" begin
     gcnconv = GCNConv(in_channel => out_channel)
     @test length(gcnconv(tg, tg.ndata.x)) == S
@@ -116,5 +117,4 @@
     @test length(graphconv(tg, tg.ndata.x)) == S
     @test size(graphconv(tg, tg.ndata.x)[1]) == (out_channel, N) 
     @test length(Flux.gradient(x ->sum(sum(graphconv(tg, x))), tg.ndata.x)[1]) == S    
->>>>>>> 5a6bb6ae
-end+end
