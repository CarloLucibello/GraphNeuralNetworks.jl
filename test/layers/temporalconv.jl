--- conflicted
+++ resolved
@@ -34,7 +34,6 @@
     @test model(g1) isa GNNGraph            
 end
 
-<<<<<<< HEAD
 @testset "GConvLSTMCell" begin
     gconvlstm = GraphNeuralNetworks.GConvLSTMCell(in_channel => out_channel, 2, g1.num_nodes)
     (h, c), h = gconvlstm(gconvlstm.state0, g1, g1.ndata.x)
@@ -46,7 +45,7 @@
     gconvlstm = GConvLSTM(in_channel => out_channel, 2, g1.num_nodes)
     @test size(Flux.gradient(x -> sum(gconvlstm(g1, x)), g1.ndata.x)[1]) == (in_channel, N)
     model = GNNChain(GConvLSTM(in_channel => out_channel, 2, g1.num_nodes), Dense(out_channel, 1))
-=======
+    
 @testset "GConvGRUCell" begin
     gconvlstm = GraphNeuralNetworks.GConvGRUCell(in_channel => out_channel, 2, g1.num_nodes)
     h, h = gconvlstm(gconvlstm.state0, g1, g1.ndata.x)
@@ -57,7 +56,6 @@
     gconvlstm = GConvGRU(in_channel => out_channel, 2, g1.num_nodes)
     @test size(Flux.gradient(x -> sum(gconvlstm(g1, x)), g1.ndata.x)[1]) == (in_channel, N)
     model = GNNChain(GConvGRU(in_channel => out_channel, 2, g1.num_nodes), Dense(out_channel, 1))
->>>>>>> 75fa31f1
     @test size(model(g1, g1.ndata.x)) == (1, N)
     @test model(g1) isa GNNGraph            
 end
