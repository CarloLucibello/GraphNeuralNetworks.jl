--- conflicted
+++ resolved
@@ -187,7 +187,98 @@
     print(io, "A3TGCN($(a3tgcn.in) => $(a3tgcn.out))")
 end
 
-<<<<<<< HEAD
+struct GConvGRUCell <: GNNLayer
+    conv_x_r::ChebConv
+    conv_h_r::ChebConv
+    conv_x_z::ChebConv
+    conv_h_z::ChebConv
+    conv_x_h::ChebConv
+    conv_h_h::ChebConv
+    k::Int
+    state0
+    in::Int
+    out::Int
+end
+
+Flux.@functor GConvGRUCell
+
+function GConvGRUCell(ch::Pair{Int, Int}, k::Int, n::Int;
+                   bias::Bool = true,
+                   init = Flux.glorot_uniform,
+                   init_state = Flux.zeros32)
+    in, out = ch
+    # reset gate
+    conv_x_r = ChebConv(in => out, k; bias, init)
+    conv_h_r = ChebConv(out => out, k; bias, init)
+    # update gate
+    conv_x_z = ChebConv(in => out, k; bias, init)
+    conv_h_z = ChebConv(out => out, k; bias, init)
+    # new gate
+    conv_x_h = ChebConv(in => out, k; bias, init)
+    conv_h_h = ChebConv(out => out, k; bias, init)
+    state0 = init_state(out, n)
+    return GConvGRUCell(conv_x_r, conv_h_r, conv_x_z, conv_h_z, conv_x_h, conv_h_h, k, state0, in, out)
+end
+
+function (ggru::GConvGRUCell)(h, g::GNNGraph, x)
+    r = ggru.conv_x_r(g, x) .+ ggru.conv_h_r(g, h)
+    r = Flux.sigmoid_fast(r)
+    z = ggru.conv_x_z(g, x) .+ ggru.conv_h_z(g, h)
+    z = Flux.sigmoid_fast(z)
+    h̃ = ggru.conv_x_h(g, x) .+ ggru.conv_h_h(g, r .* h)
+    h̃ = Flux.tanh_fast(h̃)
+    h = (1 .- z) .* h̃ .+ z .* h 
+    return h, h
+end
+
+function Base.show(io::IO, ggru::GConvGRUCell)
+    print(io, "GConvGRUCell($(ggru.in) => $(ggru.out))")
+end
+
+"""
+    GConvGRU(in => out, k, n; [bias, init, init_state])
+
+Graph Convolutional Gated Recurrent Unit (GConvGRU) recurrent layer from the paper [Structured Sequence Modeling with Graph Convolutional Recurrent Networks](https://arxiv.org/pdf/1612.07659).
+
+Performs a layer of ChebConv to model spatial dependencies, followed by a Gated Recurrent Unit (GRU) cell to model temporal dependencies.
+
+# Arguments
+
+- `in`: Number of input features.
+- `out`: Number of output features.
+- `k`: Chebyshev polynomial order.
+- `n`: Number of nodes in the graph.
+- `bias`: Add learnable bias. Default `true`.
+- `init`: Weights' initializer. Default `glorot_uniform`.
+- `init_state`: Initial state of the hidden stat of the GRU layer. Default `zeros32`.
+
+# Examples
+
+```jldoctest
+julia> g1, x1 = rand_graph(5, 10), rand(Float32, 2, 5);
+
+julia> ggru = GConvGRU(2 => 5, 2, g1.num_nodes);
+
+julia> y = ggru(g1, x1);
+
+julia> size(y)
+(5, 5)
+
+julia> g2, x2 = rand_graph(5, 10), rand(Float32, 2, 5, 30);
+
+julia> z = ggru(g2, x2);
+
+julia> size(z)
+(5, 5, 30)
+```
+""" 
+GConvGRU(ch, k, n; kwargs...) = Flux.Recur(GConvGRUCell(ch, k, n; kwargs...))
+Flux.Recur(ggru::GConvGRUCell) = Flux.Recur(ggru, ggru.state0)
+
+(l::Flux.Recur{GConvGRUCell})(g::GNNGraph) = GNNGraph(g, ndata = l(g, node_features(g)))
+_applylayer(l::Flux.Recur{GConvGRUCell}, g::GNNGraph, x) = l(g, x)
+_applylayer(l::Flux.Recur{GConvGRUCell}, g::GNNGraph) = l(g)
+
 struct GConvLSTMCell <: GNNLayer
     conv_x_i::ChebConv
     conv_h_i::ChebConv
@@ -205,22 +296,12 @@
     conv_h_o::ChebConv
     w_o
     b_o
-=======
-struct GConvGRUCell <: GNNLayer
-    conv_x_r::ChebConv
-    conv_h_r::ChebConv
-    conv_x_z::ChebConv
-    conv_h_z::ChebConv
-    conv_x_h::ChebConv
-    conv_h_h::ChebConv
->>>>>>> 75fa31f1
     k::Int
     state0
     in::Int
     out::Int
 end
 
-<<<<<<< HEAD
 Flux.@functor GConvLSTMCell
 
 function GConvLSTMCell(ch::Pair{Int, Int}, k::Int, n::Int;
@@ -282,49 +363,6 @@
 Graph Convolutional Long Short-Term Memory (GConvLSTM) recurrent layer from the paper [Structured Sequence Modeling with Graph Convolutional Recurrent Networks](https://arxiv.org/pdf/1612.07659). 
 
 Performs a layer of ChebConv to model spatial dependencies, followed by a Long Short-Term Memory (LSTM) cell to model temporal dependencies.
-=======
-Flux.@functor GConvGRUCell
-
-function GConvGRUCell(ch::Pair{Int, Int}, k::Int, n::Int;
-                   bias::Bool = true,
-                   init = Flux.glorot_uniform,
-                   init_state = Flux.zeros32)
-    in, out = ch
-    # reset gate
-    conv_x_r = ChebConv(in => out, k; bias, init)
-    conv_h_r = ChebConv(out => out, k; bias, init)
-    # update gate
-    conv_x_z = ChebConv(in => out, k; bias, init)
-    conv_h_z = ChebConv(out => out, k; bias, init)
-    # new gate
-    conv_x_h = ChebConv(in => out, k; bias, init)
-    conv_h_h = ChebConv(out => out, k; bias, init)
-    state0 = init_state(out, n)
-    return GConvGRUCell(conv_x_r, conv_h_r, conv_x_z, conv_h_z, conv_x_h, conv_h_h, k, state0, in, out)
-end
-
-function (ggru::GConvGRUCell)(h, g::GNNGraph, x)
-    r = ggru.conv_x_r(g, x) .+ ggru.conv_h_r(g, h)
-    r = Flux.sigmoid_fast(r)
-    z = ggru.conv_x_z(g, x) .+ ggru.conv_h_z(g, h)
-    z = Flux.sigmoid_fast(z)
-    h̃ = ggru.conv_x_h(g, x) .+ ggru.conv_h_h(g, r .* h)
-    h̃ = Flux.tanh_fast(h̃)
-    h = (1 .- z) .* h̃ .+ z .* h 
-    return h, h
-end
-
-function Base.show(io::IO, ggru::GConvGRUCell)
-    print(io, "GConvGRUCell($(ggru.in) => $(ggru.out))")
-end
-
-"""
-    GConvGRU(in => out, k, n; [bias, init, init_state])
-
-Graph Convolutional Gated Recurrent Unit (GConvGRU) recurrent layer from the paper [Structured Sequence Modeling with Graph Convolutional Recurrent Networks](https://arxiv.org/pdf/1612.07659).
-
-Performs a layer of ChebConv to model spatial dependencies, followed by a Gated Recurrent Unit (GRU) cell to model temporal dependencies.
->>>>>>> 75fa31f1
 
 # Arguments
 
@@ -334,59 +372,34 @@
 - `n`: Number of nodes in the graph.
 - `bias`: Add learnable bias. Default `true`.
 - `init`: Weights' initializer. Default `glorot_uniform`.
-<<<<<<< HEAD
 - `init_state`: Initial state of the hidden stat of the LSTM layer. Default `zeros32`.
-=======
-- `init_state`: Initial state of the hidden stat of the GRU layer. Default `zeros32`.
->>>>>>> 75fa31f1
 
 # Examples
 
 ```jldoctest
 julia> g1, x1 = rand_graph(5, 10), rand(Float32, 2, 5);
 
-<<<<<<< HEAD
 julia> gclstm = GConvLSTM(2 => 5, 2, g1.num_nodes);
 
 julia> y = gclstm(g1, x1);
-=======
-julia> ggru = GConvGRU(2 => 5, 2, g1.num_nodes);
-
-julia> y = ggru(g1, x1);
->>>>>>> 75fa31f1
 
 julia> size(y)
 (5, 5)
 
 julia> g2, x2 = rand_graph(5, 10), rand(Float32, 2, 5, 30);
 
-<<<<<<< HEAD
 julia> z = gclstm(g2, x2);
-=======
-julia> z = ggru(g2, x2);
->>>>>>> 75fa31f1
 
 julia> size(z)
 (5, 5, 30)
 ```
-<<<<<<< HEAD
-"""
-
+"""
 GConvLSTM(ch, k, n; kwargs...) = Flux.Recur(GConvLSTMCell(ch, k, n; kwargs...))
 Flux.Recur(tgcn::GConvLSTMCell) = Flux.Recur(tgcn, tgcn.state0)
 
 (l::Flux.Recur{GConvLSTMCell})(g::GNNGraph) = GNNGraph(g, ndata = l(g, node_features(g)))
 _applylayer(l::Flux.Recur{GConvLSTMCell}, g::GNNGraph, x) = l(g, x)
 _applylayer(l::Flux.Recur{GConvLSTMCell}, g::GNNGraph) = l(g)
-=======
-""" 
-GConvGRU(ch, k, n; kwargs...) = Flux.Recur(GConvGRUCell(ch, k, n; kwargs...))
-Flux.Recur(ggru::GConvGRUCell) = Flux.Recur(ggru, ggru.state0)
-
-(l::Flux.Recur{GConvGRUCell})(g::GNNGraph) = GNNGraph(g, ndata = l(g, node_features(g)))
-_applylayer(l::Flux.Recur{GConvGRUCell}, g::GNNGraph, x) = l(g, x)
-_applylayer(l::Flux.Recur{GConvGRUCell}, g::GNNGraph) = l(g)
->>>>>>> 75fa31f1
 
 function (l::GINConv)(tg::TemporalSnapshotsGNNGraph, x::AbstractVector)
     return l.(tg.snapshots, x)
