using DataStructures: nlargest

@doc raw"""
    GlobalPool(aggr)

Global pooling layer for graph neural networks.
Takes a graph and feature nodes as inputs
and performs the operation

```math
\mathbf{u}_V = \square_{i \in V} \mathbf{x}_i
```

where ``V`` is the set of nodes of the input graph and 
the type of aggregation represented by ``\square`` is selected by the `aggr` argument. 
Commonly used aggregations are `mean`, `max`, and `+`.

See also [`reduce_nodes`](@ref).

# Examples

```julia
using Flux, GraphNeuralNetworks, Graphs

pool = GlobalPool(mean)

g = GNNGraph(erdos_renyi(10, 4))
X = rand(32, 10)
pool(g, X) # => 32x1 matrix


g = Flux.batch([GNNGraph(erdos_renyi(10, 4)) for _ in 1:5])
X = rand(32, 50)
pool(g, X) # => 32x5 matrix
```
"""
struct GlobalPool{F} <: GNNLayer
    aggr::F
end

function (l::GlobalPool)(g::GNNGraph, x::AbstractArray)
    return reduce_nodes(l.aggr, g, x)
end

(l::GlobalPool)(g::GNNGraph) = GNNGraph(g, gdata = l(g, node_features(g)))

@doc raw"""
    GlobalAttentionPool(fgate, ffeat=identity)

Global soft attention layer from the [Gated Graph Sequence Neural
Networks](https://arxiv.org/abs/1511.05493) paper

```math
\mathbf{u}_V = \sum_{i\in V} \alpha_i\, f_{feat}(\mathbf{x}_i)
```

where the coefficients ``\alpha_i`` are given by a [`softmax_nodes`](@ref)
operation:

```math
\alpha_i = \frac{e^{f_{gate}(\mathbf{x}_i)}}
                {\sum_{i'\in V} e^{f_{gate}(\mathbf{x}_{i'})}}.
```

# Arguments

- `fgate`: The function ``f_{gate}: \mathbb{R}^{D_{in}} \to \mathbb{R}``. 
           It is tipically expressed by a neural network.

- `ffeat`: The function ``f_{feat}: \mathbb{R}^{D_{in}} \to \mathbb{R}^{D_{out}}``. 
           It is tipically expressed by a neural network.

# Examples

```julia
chin = 6
chout = 5    

fgate = Dense(chin, 1)
ffeat = Dense(chin, chout)
pool = GlobalAttentionPool(fgate, ffeat)

g = Flux.batch([GNNGraph(random_regular_graph(10, 4), 
                         ndata=rand(Float32, chin, 10)) 
                for i=1:3])

u = pool(g, g.ndata.x)

@assert size(u) == (chout, g.num_graphs)
```
"""
struct GlobalAttentionPool{G, F}
    fgate::G
    ffeat::F
end

@functor GlobalAttentionPool

GlobalAttentionPool(fgate) = GlobalAttentionPool(fgate, identity)

function (l::GlobalAttentionPool)(g::GNNGraph, x::AbstractArray)
    α = softmax_nodes(g, l.fgate(x))
    feats = α .* l.ffeat(x)
    u = reduce_nodes(+, g, feats)
    return u
end

(l::GlobalAttentionPool)(g::GNNGraph) = GNNGraph(g, gdata = l(g, node_features(g)))

"""
    TopKPool(adj, k, in_channel)

Top-k pooling layer.

# Arguments

- `adj`: Adjacency matrix  of a graph.
- `k`: Top-k nodes are selected to pool together.
- `in_channel`: The dimension of input channel.
"""
struct TopKPool{T, S}
    A::AbstractMatrix{T}
    k::Int
    p::AbstractVector{S}
    Ã::AbstractMatrix{T}
end

function TopKPool(adj::AbstractMatrix, k::Int, in_channel::Int; init = glorot_uniform)
    TopKPool(adj, k, init(in_channel), similar(adj, k, k))
end

function (t::TopKPool)(X::AbstractArray)
    y = t.p' * X / norm(t.p)
    idx = topk_index(y, t.k)
    t.Ã .= view(t.A, idx, idx)
    X_ = view(X, :, idx) .* σ.(view(y, idx)')
    return X_
end

function topk_index(y::AbstractVector, k::Int)
    v = nlargest(k, y)
    return collect(1:length(y))[y .>= v[end]]
end

topk_index(y::Adjoint, k::Int) = topk_index(y', k)

<<<<<<< HEAD
"""
    WeigthAndSumPool(in_feats)

WeigthAndSum sum pooling layer.
Takes a graph and the node features as inputs, computes the weights for each node and perform a weighted sum.

# Example

```julia
n = 3
chin = 5

ws = WeigthAndSumPool(chin)
g = GNNGraph(rand_graph(3, 4), ndata = rand(Float32, chin, 3), graph_type = GRAPH_T) 

u = ws(g, g.ndata.x)
```
"""
struct WeigthAndSumPool
    in_feats::Int
    dense_layer::Dense
end

@functor WeigthAndSumPool

function WeigthAndSumPool(in_feats::Int)
    dense_layer = Dense(in_feats, 1, sigmoid; bias = true)
    WeigthAndSumPool(in_feats, dense_layer)
end

function (ws::WeigthAndSumPool)(g::GNNGraph, x::AbstractArray)
    atom_weighting = ws.dense_layer
    return reduce_nodes(+, g, atom_weighting(x) .* x)
end

function (ws::WeigthAndSumPool)(g::GNNGraph, x::CuArray)
    atom_weighting = ws.dense_layer |> gpu
    return reduce_nodes(+, g, atom_weighting(x) .* x)
end

(ws::WeigthAndSumPool)(g::GNNGraph) = GNNGraph(g, gdata = ws(g, node_features(g)))
=======

@doc raw"""
    Set2Set(n_in, n_iters, n_layers = 1)

Set2Set layer from the paper [Order Matters: Sequence to sequence for sets](https://arxiv.org/abs/1511.06391).

For each graph in the batch, the layer computes an output vector of size `2*n_in` by iterating the following steps `n_iters` times:
```math
\mathbf{q} = \mathrm{LSTM}(\mathbf{q}_{t-1}^*)
\alpha_{i} = \frac{\exp(\mathbf{q}^T \mathbf{x}_i)}{\sum_{j=1}^N \exp(\mathbf{q}^T \mathbf{x}_j)} 
\mathbf{r} = \sum_{i=1}^N \alpha_{i} \mathbf{x}_i
\mathbf{q}^*_t = [\mathbf{q}; \mathbf{r}]
```
where `N` is the number of nodes in the graph, `LSTM` is a Long-Short-Term-Memory network with `n_layers` layers, 
input size `2*n_in` and output size `n_in`.

Given a batch of graphs `g` and node features `x`, the layer returns a matrix of size `(2*n_in, n_graphs)`.
```
"""
struct Set2Set{L} <: GNNLayer
    lstm::L
    num_iters::Int
end

@functor Set2Set

function Set2Set(n_in::Int, n_iters::Int, n_layers::Int = 1)
    @assert n_layers >= 1
    n_out = 2 * n_in

    if n_layers == 1
        lstm = LSTM(n_out => n_in)
    else
        layers = [LSTM(n_out => n_in)]
        for _ in 2:n_layers
            push!(layers, LSTM(n_in => n_in))
        end
        lstm = Chain(layers...)
    end

    return Set2Set(lstm, n_iters)
end

function (l::Set2Set)(g::GNNGraph, x::AbstractMatrix)
    n_in = size(x, 1)
    Flux.reset!(l.lstm)
    qstar = zeros_like(x, (2*n_in, g.num_graphs))
    for t in 1:l.num_iters
        q = l.lstm(qstar)                            # [n_in, n_graphs]
        qn = broadcast_nodes(g, q)                    # [n_in, n_nodes]
        α = softmax_nodes(g, sum(qn .* x, dims = 1))  # [1, n_nodes]
        r = reduce_nodes(+, g, x .* α)               # [n_in, n_graphs]
        qstar = vcat(q, r)                           # [2*n_in, n_graphs]
    end
    return qstar
end

(l::Set2Set)(g::GNNGraph) = GNNGraph(g, gdata = l(g, node_features(g)))
>>>>>>> 5ff18ef8
<|MERGE_RESOLUTION|>--- conflicted
+++ resolved
@@ -144,7 +144,6 @@
 
 topk_index(y::Adjoint, k::Int) = topk_index(y', k)
 
-<<<<<<< HEAD
 """
     WeigthAndSumPool(in_feats)
 
@@ -186,7 +185,6 @@
 end
 
 (ws::WeigthAndSumPool)(g::GNNGraph) = GNNGraph(g, gdata = ws(g, node_features(g)))
-=======
 
 @doc raw"""
     Set2Set(n_in, n_iters, n_layers = 1)
@@ -244,5 +242,4 @@
     return qstar
 end
 
-(l::Set2Set)(g::GNNGraph) = GNNGraph(g, gdata = l(g, node_features(g)))
->>>>>>> 5ff18ef8
+(l::Set2Set)(g::GNNGraph) = GNNGraph(g, gdata = l(g, node_features(g)))