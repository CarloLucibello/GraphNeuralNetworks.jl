
"""
    add_self_loops(g::GNNGraph)

Return a graph with the same features as `g`
but also adding edges connecting the nodes to themselves.

Nodes with already existing self-loops will obtain a second self-loop.

If the graphs has edge weights, the new edges will have weight 1.
"""
function add_self_loops(g::GNNGraph{<:COO_T})
    s, t = edge_index(g)
    @assert isempty(g.edata)
    ew = get_edge_weight(g)
    n = g.num_nodes
    nodes = convert(typeof(s), [1:n;])
    s = [s; nodes]
    t = [t; nodes]
    if ew !== nothing
        ew = [ew; fill!(similar(ew, n), 1)]
    end

    return GNNGraph((s, t, ew),
             g.num_nodes, length(s), g.num_graphs,
             g.graph_indicator,
             g.ndata, g.edata, g.gdata)
end

function add_self_loops(g::GNNGraph{<:ADJMAT_T})
    A = g.graph
    @assert isempty(g.edata)
    num_edges = g.num_edges + g.num_nodes
    A = A + I
    return GNNGraph(A,
             g.num_nodes, num_edges, g.num_graphs,
             g.graph_indicator,
             g.ndata, g.edata, g.gdata)
end

"""
    add_self_loops(g::GNNHeteroGraph, edge_t::EType)
    add_self_loops(g::GNNHeteroGraph)

If the source node type is the same as the destination node type in `edge_t`,
return a graph with the same features as `g` but also add self-loops 
of the specified type, `edge_t`. Otherwise, it returns `g` unchanged.

Nodes with already existing self-loops of type `edge_t` will obtain 
a second set of self-loops of the same type.

If the graph has edge weights for edges of type `edge_t`, the new edges will have weight 1.

If no edges of type `edge_t` exist, or all existing edges have no weight, 
then all new self loops will have no weight.

If `edge_t` is not passed as argument, for the entire graph self-loop is added to each node for every edge type in the graph where the source and destination node types are the same. 
This iterates over all edge types present in the graph, applying the self-loop addition logic to each applicable edge type.
"""
function add_self_loops(g::GNNHeteroGraph{Tuple{T, T, V}}, edge_t::EType) where {T <: AbstractVector{<:Integer}, V}
    function get_edge_weight_nullable(g::GNNHeteroGraph{<:COO_T}, edge_t::EType)
        get(g.graph, edge_t, (nothing, nothing, nothing))[3]
    end

    src_t, _, tgt_t = edge_t
    (src_t === tgt_t) ||
        return g
    
    n = get(g.num_nodes, src_t, 0)

    if haskey(g.graph, edge_t)
        x = g.graph[edge_t]
        s, t = x[1:2]
        nodes = convert(typeof(s), [1:n;])
        s = [s; nodes]
        t = [t; nodes]
    else
        nodes = convert(T, [1:n;])
        s = nodes
        t = nodes
    end

    graph = g.graph |> copy
    ew = get(g.graph, edge_t, (nothing, nothing, nothing))[3]

    if ew !== nothing
        ew = [ew; fill!(similar(ew, n), 1)]
    end

    graph[edge_t] = (s, t, ew)
    edata = g.edata |> copy
    ndata = g.ndata |> copy
    ntypes = g.ntypes |> copy
    etypes = g.etypes |> copy
    num_nodes = g.num_nodes |> copy
    num_edges = g.num_edges |> copy
    num_edges[edge_t] = length(get(graph, edge_t, ([],[]))[1])

    return GNNHeteroGraph(graph,
             num_nodes, num_edges, g.num_graphs,
             g.graph_indicator,
             ndata, edata, g.gdata,
             ntypes, etypes)
end

function add_self_loops(g::GNNHeteroGraph)
    for edge_t in keys(g.graph)
        g = add_self_loops(g, edge_t)
    end
    return g
end

"""
    remove_self_loops(g::GNNGraph)

Return a graph constructed from `g` where self-loops (edges from a node to itself)
are removed. 

See also [`add_self_loops`](@ref) and [`remove_multi_edges`](@ref).
"""
function remove_self_loops(g::GNNGraph{<:COO_T})
    s, t = edge_index(g)
    w = get_edge_weight(g)
    edata = g.edata

    mask_old_loops = s .!= t
    s = s[mask_old_loops]
    t = t[mask_old_loops]
    edata = getobs(edata, mask_old_loops)
    w = isnothing(w) ? nothing : getobs(w, mask_old_loops)

    GNNGraph((s, t, w),
             g.num_nodes, length(s), g.num_graphs,
             g.graph_indicator,
             g.ndata, edata, g.gdata)
end

function remove_self_loops(g::GNNGraph{<:ADJMAT_T})
    @assert isempty(g.edata)
    A = g.graph
    A[diagind(A)] .= 0
    if A isa AbstractSparseMatrix
        dropzeros!(A)
    end
    num_edges = numnonzeros(A)
    return GNNGraph(A,
             g.num_nodes, num_edges, g.num_graphs,
             g.graph_indicator,
             g.ndata, g.edata, g.gdata)
end

"""
    remove_edges(g::GNNGraph, edges_to_remove::AbstractVector{<:Integer})

Remove specified edges from a GNNGraph.

# Arguments
- `g`: The input graph from which edges will be removed.
- `edges_to_remove`: Vector of edge indices to be removed.

# Returns
A new GNNGraph with the specified edges removed.

# Example
```julia
julia> using GraphNeuralNetworks

# Construct a GNNGraph
julia> g = GNNGraph([1, 1, 2, 2, 3], [2, 3, 1, 3, 1])
GNNGraph:
  num_nodes: 3
  num_edges: 5
  
# Remove the second edge
julia> g_new = remove_edges(g, [2]);

julia> g_new
GNNGraph:
  num_nodes: 3
  num_edges: 4
```
"""
function remove_edges(g::GNNGraph{<:COO_T}, edges_to_remove::AbstractVector{<:Integer})
    s, t = edge_index(g)
    w = get_edge_weight(g)
    edata = g.edata

    mask_to_keep = trues(length(s))

    mask_to_keep[edges_to_remove] .= false

    s = s[mask_to_keep]
    t = t[mask_to_keep]
    edata = getobs(edata, mask_to_keep)
    w = isnothing(w) ? nothing : getobs(w, mask_to_keep)

    return GNNGraph((s, t, w),
             g.num_nodes, length(s), g.num_graphs,
             g.graph_indicator,
             g.ndata, edata, g.gdata)
end

"""
    remove_multi_edges(g::GNNGraph; aggr=+)

Remove multiple edges (also called parallel edges or repeated edges) from graph `g`.
Possible edge features are aggregated according to `aggr`, that can take value 
`+`,`min`, `max` or `mean`.

See also [`remove_self_loops`](@ref), [`has_multi_edges`](@ref), and [`to_bidirected`](@ref).
"""
function remove_multi_edges(g::GNNGraph{<:COO_T}; aggr = +)
    s, t = edge_index(g)
    w = get_edge_weight(g)
    edata = g.edata
    num_edges = g.num_edges
    idxs, idxmax = edge_encoding(s, t, g.num_nodes)

    perm = sortperm(idxs)
    idxs = idxs[perm]
    s, t = s[perm], t[perm]
    edata = getobs(edata, perm)
    w = isnothing(w) ? nothing : getobs(w, perm)
    idxs = [-1; idxs]
    mask = idxs[2:end] .> idxs[1:(end - 1)]
    if !all(mask)
        s, t = s[mask], t[mask]
        idxs = similar(s, num_edges)
        idxs .= 1:num_edges
        idxs .= idxs .- cumsum(.!mask)
        num_edges = length(s)
        w = _scatter(aggr, w, idxs, num_edges)
        edata = _scatter(aggr, edata, idxs, num_edges)
    end

    return GNNGraph((s, t, w),
             g.num_nodes, num_edges, g.num_graphs,
             g.graph_indicator,
             g.ndata, edata, g.gdata)
end

"""
    remove_nodes(g::GNNGraph, nodes_to_remove::AbstractVector)

Remove specified nodes, and their associated edges, from a GNNGraph. This operation reindexes the remaining nodes to maintain a continuous sequence of node indices, starting from 1. Similarly, edges are reindexed to account for the removal of edges connected to the removed nodes.

# Arguments
- `g`: The input graph from which nodes (and their edges) will be removed.
- `nodes_to_remove`: Vector of node indices to be removed.

# Returns
A new GNNGraph with the specified nodes and all edges associated with these nodes removed. 

# Example
```julia
using GraphNeuralNetworks

g = GNNGraph([1, 1, 2, 2, 3], [2, 3, 1, 3, 1])

# Remove nodes with indices 2 and 3, for example
g_new = remove_nodes(g, [2, 3])

# g_new now does not contain nodes 2 and 3, and any edges that were connected to these nodes.
println(g_new)
```
"""
function remove_nodes(g::GNNGraph{<:COO_T}, nodes_to_remove::AbstractVector)
    nodes_to_remove = sort(union(nodes_to_remove))
    s, t = edge_index(g)
    w = get_edge_weight(g)
    edata = g.edata
    ndata = g.ndata
    
    function find_edges_to_remove(nodes, nodes_to_remove)
        return findall(node_id -> begin
            idx = searchsortedlast(nodes_to_remove, node_id)
            idx >= 1 && idx <= length(nodes_to_remove) && nodes_to_remove[idx] == node_id
        end, nodes)
    end
    
    edges_to_remove_s = find_edges_to_remove(s, nodes_to_remove)
    edges_to_remove_t = find_edges_to_remove(t, nodes_to_remove)
    edges_to_remove = union(edges_to_remove_s, edges_to_remove_t)

    mask_edges_to_keep = trues(length(s))
    mask_edges_to_keep[edges_to_remove] .= false
    s = s[mask_edges_to_keep]
    t = t[mask_edges_to_keep]

    w = isnothing(w) ? nothing : getobs(w, mask_edges_to_keep)

    for node in sort(nodes_to_remove, rev=true) 
        s[s .> node] .-= 1
        t[t .> node] .-= 1
    end

    nodes_to_keep = setdiff(1:g.num_nodes, nodes_to_remove)
    ndata = getobs(ndata, nodes_to_keep)
    edata = getobs(edata, mask_edges_to_keep)

    num_nodes = g.num_nodes - length(nodes_to_remove)
    
    return GNNGraph((s, t, w),
             num_nodes, length(s), g.num_graphs,
             g.graph_indicator,
             ndata, edata, g.gdata)
end

"""
<<<<<<< HEAD
    drop_node(g::GNNGraph{<:COO_T}, p::Float32)
=======
    drop_nodes(g::GNNGraph{<:COO_T}, p::Float32)
>>>>>>> aaaf37d5

Randomly drop nodes (and their associated edges) from a GNNGraph based on a given probability. 
Dropping nodes is a technique that can be used for graph data augmentation, refering paper [DropNode](https://arxiv.org/pdf/2008.12578.pdf).

# Arguments
- `g`: The input graph from which nodes (and their associated edges) will be dropped.
- `p`: The probability of dropping each node. Default value is `0.5`.

# Returns
A modified GNNGraph with nodes (and their associated edges) dropped based on the given probability.

# Example
```julia
using GraphNeuralNetworks
# Construct a GNNGraph
g = GNNGraph([1, 1, 2, 2, 3], [2, 3, 1, 3, 1], num_nodes=3)
# Drop nodes with a probability of 0.5
g_new = drop_node(g, 0.5)
println(g_new)
<<<<<<< HEAD

=======
```
>>>>>>> aaaf37d5
"""
function drop_nodes(g::GNNGraph{<:COO_T}, p::Float32 = 0.5f)
    num_nodes = g.num_nodes
    nodes_to_remove = filter(_ -> rand() < p, 1:num_nodes)
    
    new_g = remove_nodes(g, nodes_to_remove)
    
    return new_g
end

"""
    add_edges(g::GNNGraph, s::AbstractVector, t::AbstractVector; [edata])
    add_edges(g::GNNGraph, (s, t); [edata])
    add_edges(g::GNNGraph, (s, t, w); [edata])

Add to graph `g` the edges with source nodes `s` and target nodes `t`.
Optionally, pass the edge weight `w` and the features  `edata` for the new edges.
Returns a new graph sharing part of the underlying data with `g`.

If the `s` or `t` contain nodes that are not already present in the graph,
they are added to the graph as well.

# Examples

```jldoctest
julia> s, t = [1, 2, 3, 3, 4], [2, 3, 4, 4, 4];

julia> w = Float32[1.0, 2.0, 3.0, 4.0, 5.0];

julia> g = GNNGraph((s, t, w))
GNNGraph:
  num_nodes: 4
  num_edges: 5

julia> add_edges(g, ([2, 3], [4, 1], [10.0, 20.0]))
GNNGraph:
  num_nodes: 4
  num_edges: 7
```
```jldoctest
julia> g = GNNGraph()
GNNGraph:
    num_nodes: 0
    num_edges: 0

julia> add_edges(g, [1,2], [2,3])
GNNGraph:
    num_nodes: 3
    num_edges: 2
```
"""
add_edges(g::GNNGraph{<:COO_T}, snew::AbstractVector, tnew::AbstractVector; kws...) = add_edges(g, (snew, tnew, nothing); kws...)
add_edges(g, data::Tuple{<:AbstractVector, <:AbstractVector}; kws...) = add_edges(g, (data..., nothing); kws...)

function add_edges(g::GNNGraph{<:COO_T}, data::COO_T; edata = nothing)
    snew, tnew, wnew = data
    @assert length(snew) == length(tnew)
    @assert isnothing(wnew) || length(wnew) == length(snew)
    if length(snew) == 0
        return g
    end
    @assert minimum(snew) >= 1
    @assert minimum(tnew) >= 1
    num_new = length(snew)
    edata = normalize_graphdata(edata, default_name = :e, n = num_new)
    edata = cat_features(g.edata, edata)

    s, t = edge_index(g)
    s = [s; snew]
    t = [t; tnew]
    w = get_edge_weight(g)
    w = cat_features(w, wnew, g.num_edges, num_new)

    num_nodes = max(maximum(snew), maximum(tnew), g.num_nodes)
    if num_nodes > g.num_nodes
        ndata_new = normalize_graphdata((;), default_name = :x, n = num_nodes - g.num_nodes)
        ndata = cat_features(g.ndata, ndata_new)
    else
        ndata = g.ndata
    end

    return GNNGraph((s, t, w),
             num_nodes, length(s), g.num_graphs,
             g.graph_indicator,
             ndata, edata, g.gdata)
end

"""
    add_edges(g::GNNHeteroGraph, edge_t, s, t; [edata, num_nodes])
    add_edges(g::GNNHeteroGraph, edge_t => (s, t); [edata, num_nodes])
    add_edges(g::GNNHeteroGraph, edge_t => (s, t, w); [edata, num_nodes])

Add to heterograph `g` edges of type `edge_t` with source node vector `s` and target node vector `t`.
Optionally, pass the  edge weights `w` or the features  `edata` for the new edges.
`edge_t` is a triplet of symbols `(src_t, rel_t, dst_t)`. 

If the edge type is not already present in the graph, it is added. 
If it involves new node types, they are added to the graph as well.
In this case, a dictionary or named tuple of `num_nodes` can be passed to specify the number of nodes of the new types,
otherwise the number of nodes is inferred from the maximum node id in `s` and `t`.
"""
add_edges(g::GNNHeteroGraph{<:COO_T}, edge_t::EType, snew::AbstractVector, tnew::AbstractVector; kws...) = add_edges(g, edge_t => (snew, tnew, nothing); kws...)
add_edges(g::GNNHeteroGraph{<:COO_T}, data::Pair{EType, <:Tuple{<:AbstractVector, <:AbstractVector}}; kws...) = add_edges(g, data.first => (data.second..., nothing); kws...)

function add_edges(g::GNNHeteroGraph{<:COO_T},
                   data::Pair{EType, <:COO_T};
                   edata = nothing,
                   num_nodes = Dict{Symbol,Int}())
    edge_t, (snew, tnew, wnew) = data
    @assert length(snew) == length(tnew)
    if length(snew) == 0
        return g
    end
    @assert minimum(snew) >= 1
    @assert minimum(tnew) >= 1

    is_existing_rel = haskey(g.graph, edge_t)

    edata = normalize_graphdata(edata, default_name = :e, n = length(snew))
    _edata = g.edata |> copy
    if haskey(_edata, edge_t)
        _edata[edge_t] = cat_features(g.edata[edge_t], edata)
    else
        _edata[edge_t] = edata
    end

    graph = g.graph |> copy
    etypes = g.etypes |> copy
    ntypes = g.ntypes |> copy
    _num_nodes = g.num_nodes |> copy
    ndata = g.ndata |> copy
    if !is_existing_rel
        for (node_t, st) in [(edge_t[1], snew), (edge_t[3], tnew)]
            if node_t ∉ ntypes
                push!(ntypes, node_t)
                if haskey(num_nodes, node_t)
                    _num_nodes[node_t] = num_nodes[node_t]
                else
                    _num_nodes[node_t] = maximum(st)
                end
                ndata[node_t] = DataStore(_num_nodes[node_t])
            end
        end
        push!(etypes, edge_t)
    else
        s, t = edge_index(g, edge_t)
        snew = [s; snew]
        tnew = [t; tnew]
        w = get_edge_weight(g, edge_t)
        wnew = cat_features(w, wnew, length(s), length(snew))
    end
    
    if maximum(snew) > _num_nodes[edge_t[1]]
        ndata_new = normalize_graphdata((;), default_name = :x, n = maximum(snew) - _num_nodes[edge_t[1]])
        ndata[edge_t[1]] = cat_features(ndata[edge_t[1]], ndata_new)
        _num_nodes[edge_t[1]] = maximum(snew)
    end
    if maximum(tnew) > _num_nodes[edge_t[3]]
        ndata_new = normalize_graphdata((;), default_name = :x, n = maximum(tnew) - _num_nodes[edge_t[3]])
        ndata[edge_t[3]] = cat_features(ndata[edge_t[3]], ndata_new)
        _num_nodes[edge_t[3]] = maximum(tnew)
    end

    graph[edge_t] = (snew, tnew, wnew)
    num_edges = g.num_edges |> copy
    num_edges[edge_t] = length(graph[edge_t][1])

    return GNNHeteroGraph(graph,
             _num_nodes, num_edges, g.num_graphs,
             g.graph_indicator,
             ndata, _edata, g.gdata,
             ntypes, etypes)
end



### TODO Cannot implement this since GNNGraph is immutable (cannot change num_edges). make it mutable
# function Graphs.add_edge!(g::GNNGraph{<:COO_T}, snew::T, tnew::T; edata=nothing) where T<:Union{Integer, AbstractVector}
#     s, t = edge_index(g)
#     @assert length(snew) == length(tnew)
#     # TODO remove this constraint
#     @assert get_edge_weight(g) === nothing

#     edata = normalize_graphdata(edata, default_name=:e, n=length(snew))
#     edata = cat_features(g.edata, edata)

#     s, t = edge_index(g)
#     append!(s, snew)
#     append!(t, tnew)
#     g.num_edges += length(snew)
#     return true
# end

"""
    to_bidirected(g)

Adds a reverse edge for each edge in the graph, then calls 
[`remove_multi_edges`](@ref) with `mean` aggregation to simplify the graph. 

See also [`is_bidirected`](@ref). 

# Examples

```jldoctest
julia> s, t = [1, 2, 3, 3, 4], [2, 3, 4, 4, 4];

julia> w = [1.0, 2.0, 3.0, 4.0, 5.0];

julia> e = [10.0, 20.0, 30.0, 40.0, 50.0];

julia> g = GNNGraph(s, t, w, edata = e)
GNNGraph:
    num_nodes = 4
    num_edges = 5
    edata:
        e => (5,)

julia> g2 = to_bidirected(g)
GNNGraph:
    num_nodes = 4
    num_edges = 7
    edata:
        e => (7,)

julia> edge_index(g2)
([1, 2, 2, 3, 3, 4, 4], [2, 1, 3, 2, 4, 3, 4])

julia> get_edge_weight(g2)
7-element Vector{Float64}:
 1.0
 1.0
 2.0
 2.0
 3.5
 3.5
 5.0

julia> g2.edata.e
7-element Vector{Float64}:
 10.0
 10.0
 20.0
 20.0
 35.0
 35.0
 50.0
```
"""
function to_bidirected(g::GNNGraph{<:COO_T})
    s, t = edge_index(g)
    w = get_edge_weight(g)
    snew = [s; t]
    tnew = [t; s]
    w = cat_features(w, w)
    edata = cat_features(g.edata, g.edata)

    g = GNNGraph((snew, tnew, w),
                 g.num_nodes, length(snew), g.num_graphs,
                 g.graph_indicator,
                 g.ndata, edata, g.gdata)

    return remove_multi_edges(g; aggr = mean)
end

"""
    to_unidirected(g::GNNGraph)

Return a graph that for each multiple edge between two nodes in `g`
keeps only an edge in one direction.
"""
function to_unidirected(g::GNNGraph{<:COO_T})
    s, t = edge_index(g)
    w = get_edge_weight(g)
    idxs, _ = edge_encoding(s, t, g.num_nodes, directed = false)
    snew, tnew = edge_decoding(idxs, g.num_nodes, directed = false)

    g = GNNGraph((snew, tnew, w),
                 g.num_nodes, g.num_edges, g.num_graphs,
                 g.graph_indicator,
                 g.ndata, g.edata, g.gdata)

    return remove_multi_edges(g; aggr = mean)
end

function Graphs.SimpleGraph(g::GNNGraph)
    G = Graphs.SimpleGraph(g.num_nodes)
    for e in Graphs.edges(g)
        Graphs.add_edge!(G, e)
    end
    return G
end
function Graphs.SimpleDiGraph(g::GNNGraph)
    G = Graphs.SimpleDiGraph(g.num_nodes)
    for e in Graphs.edges(g)
        Graphs.add_edge!(G, e)
    end
    return G
end

"""
    add_nodes(g::GNNGraph, n; [ndata])

Add `n` new nodes to graph `g`. In the 
new graph, these nodes will have indexes from `g.num_nodes + 1`
to `g.num_nodes + n`.
"""
function add_nodes(g::GNNGraph{<:COO_T}, n::Integer; ndata = (;))
    ndata = normalize_graphdata(ndata, default_name = :x, n = n)
    ndata = cat_features(g.ndata, ndata)

    GNNGraph(g.graph,
             g.num_nodes + n, g.num_edges, g.num_graphs,
             g.graph_indicator,
             ndata, g.edata, g.gdata)
end

"""
    set_edge_weight(g::GNNGraph, w::AbstractVector)

Set `w` as edge weights in the returned graph. 
"""
function set_edge_weight(g::GNNGraph, w::AbstractVector)
    s, t = edge_index(g)
    @assert length(w) == length(s)

    return GNNGraph((s, t, w),
                    g.num_nodes, g.num_edges, g.num_graphs,
                    g.graph_indicator,
                    g.ndata, g.edata, g.gdata)
end

function SparseArrays.blockdiag(g1::GNNGraph, g2::GNNGraph)
    nv1, nv2 = g1.num_nodes, g2.num_nodes
    if g1.graph isa COO_T
        s1, t1 = edge_index(g1)
        s2, t2 = edge_index(g2)
        s = vcat(s1, nv1 .+ s2)
        t = vcat(t1, nv1 .+ t2)
        w = cat_features(get_edge_weight(g1), get_edge_weight(g2))
        graph = (s, t, w)
        ind1 = isnothing(g1.graph_indicator) ? ones_like(s1, nv1) : g1.graph_indicator
        ind2 = isnothing(g2.graph_indicator) ? ones_like(s2, nv2) : g2.graph_indicator
    elseif g1.graph isa ADJMAT_T
        graph = blockdiag(g1.graph, g2.graph)
        ind1 = isnothing(g1.graph_indicator) ? ones_like(graph, nv1) : g1.graph_indicator
        ind2 = isnothing(g2.graph_indicator) ? ones_like(graph, nv2) : g2.graph_indicator
    end
    graph_indicator = vcat(ind1, g1.num_graphs .+ ind2)

    GNNGraph(graph,
             nv1 + nv2, g1.num_edges + g2.num_edges, g1.num_graphs + g2.num_graphs,
             graph_indicator,
             cat_features(g1.ndata, g2.ndata),
             cat_features(g1.edata, g2.edata),
             cat_features(g1.gdata, g2.gdata))
end

# PIRACY
function SparseArrays.blockdiag(A1::AbstractMatrix, A2::AbstractMatrix)
    m1, n1 = size(A1)
    @assert m1 == n1
    m2, n2 = size(A2)
    @assert m2 == n2
    O1 = fill!(similar(A1, eltype(A1), (m1, n2)), 0)
    O2 = fill!(similar(A1, eltype(A1), (m2, n1)), 0)
    return [A1 O1
            O2 A2]
end

"""
    blockdiag(xs::GNNGraph...)

Equivalent to [`Flux.batch`](@ref).
"""
function SparseArrays.blockdiag(g1::GNNGraph, gothers::GNNGraph...)
    g = g1
    for go in gothers
        g = blockdiag(g, go)
    end
    return g
end

"""
    batch(gs::Vector{<:GNNGraph})

Batch together multiple `GNNGraph`s into a single one 
containing the total number of original nodes and edges.

Equivalent to [`SparseArrays.blockdiag`](@ref).
See also [`Flux.unbatch`](@ref).

# Examples

```jldoctest
julia> g1 = rand_graph(4, 6, ndata=ones(8, 4))
GNNGraph:
    num_nodes = 4
    num_edges = 6
    ndata:
        x => (8, 4)

julia> g2 = rand_graph(7, 4, ndata=zeros(8, 7))
GNNGraph:
    num_nodes = 7
    num_edges = 4
    ndata:
        x => (8, 7)

julia> g12 = Flux.batch([g1, g2])
GNNGraph:
    num_nodes = 11
    num_edges = 10
    num_graphs = 2
    ndata:
        x => (8, 11)

julia> g12.ndata.x
8×11 Matrix{Float64}:
 1.0  1.0  1.0  1.0  0.0  0.0  0.0  0.0  0.0  0.0  0.0
 1.0  1.0  1.0  1.0  0.0  0.0  0.0  0.0  0.0  0.0  0.0
 1.0  1.0  1.0  1.0  0.0  0.0  0.0  0.0  0.0  0.0  0.0
 1.0  1.0  1.0  1.0  0.0  0.0  0.0  0.0  0.0  0.0  0.0
 1.0  1.0  1.0  1.0  0.0  0.0  0.0  0.0  0.0  0.0  0.0
 1.0  1.0  1.0  1.0  0.0  0.0  0.0  0.0  0.0  0.0  0.0
 1.0  1.0  1.0  1.0  0.0  0.0  0.0  0.0  0.0  0.0  0.0
 1.0  1.0  1.0  1.0  0.0  0.0  0.0  0.0  0.0  0.0  0.0
```
"""
function Flux.batch(gs::AbstractVector{<:GNNGraph})
    Told = eltype(gs)
    # try to restrict the eltype
    gs = [g for g in gs]
    if eltype(gs) != Told
        return Flux.batch(gs)
    else
        return blockdiag(gs...)
    end
end

function Flux.batch(gs::AbstractVector{<:GNNGraph{T}}) where {T <: COO_T}
    v_num_nodes = [g.num_nodes for g in gs]
    edge_indices = [edge_index(g) for g in gs]
    nodesum = cumsum([0; v_num_nodes])[1:(end - 1)]
    s = cat_features([ei[1] .+ nodesum[ii] for (ii, ei) in enumerate(edge_indices)])
    t = cat_features([ei[2] .+ nodesum[ii] for (ii, ei) in enumerate(edge_indices)])
    w = cat_features([get_edge_weight(g) for g in gs])
    graph = (s, t, w)

    function materialize_graph_indicator(g)
        g.graph_indicator === nothing ? ones_like(s, g.num_nodes) : g.graph_indicator
    end

    v_gi = materialize_graph_indicator.(gs)
    v_num_graphs = [g.num_graphs for g in gs]
    graphsum = cumsum([0; v_num_graphs])[1:(end - 1)]
    v_gi = [ng .+ gi for (ng, gi) in zip(graphsum, v_gi)]
    graph_indicator = cat_features(v_gi)

    GNNGraph(graph,
             sum(v_num_nodes),
             sum([g.num_edges for g in gs]),
             sum(v_num_graphs),
             graph_indicator,
             cat_features([g.ndata for g in gs]),
             cat_features([g.edata for g in gs]),
             cat_features([g.gdata for g in gs]))
end

function Flux.batch(g::GNNGraph)
    throw(ArgumentError("Cannot batch a `GNNGraph` (containing $(g.num_graphs) graphs). Pass a vector of `GNNGraph`s instead."))
end


function Flux.batch(gs::AbstractVector{<:GNNHeteroGraph})
    function edge_index_nullable(g::GNNHeteroGraph{<:COO_T}, edge_t::EType)
        if haskey(g.graph, edge_t)
            g.graph[edge_t][1:2]
        else
            nothing
        end
    end

    function get_edge_weight_nullable(g::GNNHeteroGraph{<:COO_T}, edge_t::EType)
        get(g.graph, edge_t, (nothing, nothing, nothing))[3]
    end

    @assert length(gs) > 0
    ntypes = union([g.ntypes for g in gs]...)
    etypes = union([g.etypes for g in gs]...)
    
    v_num_nodes = Dict(node_t => [get(g.num_nodes, node_t, 0) for g in gs] for node_t in ntypes)
    num_nodes = Dict(node_t => sum(v_num_nodes[node_t]) for node_t in ntypes)
    num_edges = Dict(edge_t => sum(get(g.num_edges, edge_t, 0) for g in gs) for edge_t in etypes)
    edge_indices = edge_indices = Dict(edge_t => [edge_index_nullable(g, edge_t) for g in gs] for edge_t in etypes)
    nodesum = Dict(node_t => cumsum([0; v_num_nodes[node_t]])[1:(end - 1)] for node_t in ntypes)
    graphs = []
    for edge_t in etypes
        src_t, _, dst_t = edge_t
        # @show edge_t edge_indices[edge_t] first(edge_indices[edge_t])
        # for ei in edge_indices[edge_t]
        #     @show ei[1]
        # end 
        # # [ei[1] for (ii, ei) in enumerate(edge_indices[edge_t])]
        s = cat_features([ei[1] .+ nodesum[src_t][ii] for (ii, ei) in enumerate(edge_indices[edge_t]) if ei !== nothing])
        t = cat_features([ei[2] .+ nodesum[dst_t][ii] for (ii, ei) in enumerate(edge_indices[edge_t]) if ei !== nothing])
        w = cat_features(filter(x -> x !== nothing, [get_edge_weight_nullable(g, edge_t) for g in gs]))
        push!(graphs, edge_t => (s, t, w))
    end
    graph = Dict(graphs...)

    #TODO relax this restriction
    @assert all(g -> g.num_graphs == 1, gs) 

    s = edge_index(gs[1], gs[1].etypes[1])[1] # grab any source vector

    function materialize_graph_indicator(g, node_t)
        n = get(g.num_nodes, node_t, 0)
        return ones_like(s, n)
    end
    v_gi = Dict(node_t => [materialize_graph_indicator(g, node_t) for g in gs] for node_t in ntypes)
    v_num_graphs = [g.num_graphs for g in gs]
    graphsum = cumsum([0; v_num_graphs])[1:(end - 1)]
    v_gi = Dict(node_t => [ng .+ gi for (ng, gi) in zip(graphsum, v_gi[node_t])] for node_t in ntypes)
    graph_indicator = Dict(node_t => cat_features(v_gi[node_t]) for node_t in ntypes)

    function data_or_else(data, types)
        Dict(type => get(data, type, DataStore(0)) for type in types)
    end

    return  GNNHeteroGraph(graph,
                num_nodes,
                num_edges,
                sum(v_num_graphs),
                graph_indicator,
                cat_features([data_or_else(g.ndata, ntypes) for g in gs]),
                cat_features([data_or_else(g.edata, etypes) for g in gs]),
                cat_features([g.gdata for g in gs]),
                ntypes, etypes)
end

"""
    unbatch(g::GNNGraph)

Opposite of the [`Flux.batch`](@ref) operation, returns 
an array of the individual graphs batched together in `g`.

See also [`Flux.batch`](@ref) and [`getgraph`](@ref).

# Examples

```jldoctest
julia> gbatched = Flux.batch([rand_graph(5, 6), rand_graph(10, 8), rand_graph(4,2)])
GNNGraph:
    num_nodes = 19
    num_edges = 16
    num_graphs = 3

julia> Flux.unbatch(gbatched)
3-element Vector{GNNGraph{Tuple{Vector{Int64}, Vector{Int64}, Nothing}}}:
 GNNGraph:
    num_nodes = 5
    num_edges = 6

 GNNGraph:
    num_nodes = 10
    num_edges = 8

 GNNGraph:
    num_nodes = 4
    num_edges = 2
```
"""
function Flux.unbatch(g::GNNGraph{T}) where {T <: COO_T}
    g.num_graphs == 1 && return [g]

    nodemasks = _unbatch_nodemasks(g.graph_indicator, g.num_graphs)
    num_nodes = length.(nodemasks)
    cumnum_nodes = [0; cumsum(num_nodes)]

    s, t = edge_index(g)
    w = get_edge_weight(g)

    edgemasks = _unbatch_edgemasks(s, t, g.num_graphs, cumnum_nodes)
    num_edges = length.(edgemasks)
    @assert sum(num_edges)==g.num_edges "Error in unbatching, likely the edges are not sorted (first edges belong to the first graphs, then edges in the second graph and so on)"

    function build_graph(i)
        node_mask = nodemasks[i]
        edge_mask = edgemasks[i]
        snew = s[edge_mask] .- cumnum_nodes[i]
        tnew = t[edge_mask] .- cumnum_nodes[i]
        wnew = w === nothing ? nothing : w[edge_mask]
        graph = (snew, tnew, wnew)
        graph_indicator = nothing
        ndata = getobs(g.ndata, node_mask)
        edata = getobs(g.edata, edge_mask)
        gdata = getobs(g.gdata, i)

        nedges = num_edges[i]
        nnodes = num_nodes[i]
        ngraphs = 1

        return GNNGraph(graph,
                        nnodes, nedges, ngraphs,
                        graph_indicator,
                        ndata, edata, gdata)
    end

    return [build_graph(i) for i in 1:(g.num_graphs)]
end

function Flux.unbatch(g::GNNGraph)
    return [getgraph(g, i) for i in 1:(g.num_graphs)]
end

function _unbatch_nodemasks(graph_indicator, num_graphs)
    @assert issorted(graph_indicator) "The graph_indicator vector must be sorted."
    idxslast = [searchsortedlast(graph_indicator, i) for i in 1:num_graphs]

    nodemasks = [1:idxslast[1]]
    for i in 2:num_graphs
        push!(nodemasks, (idxslast[i - 1] + 1):idxslast[i])
    end
    return nodemasks
end

function _unbatch_edgemasks(s, t, num_graphs, cumnum_nodes)
    edgemasks = []
    for i in 1:(num_graphs - 1)
        lastedgeid = findfirst(s) do x
            x > cumnum_nodes[i + 1] && x <= cumnum_nodes[i + 2]
        end
        firstedgeid = i == 1 ? 1 : last(edgemasks[i - 1]) + 1
        # if nothing make empty range
        lastedgeid = lastedgeid === nothing ? firstedgeid - 1 : lastedgeid - 1

        push!(edgemasks, firstedgeid:lastedgeid)
    end
    push!(edgemasks, (last(edgemasks[end]) + 1):length(s))
    return edgemasks
end

@non_differentiable _unbatch_nodemasks(::Any...)
@non_differentiable _unbatch_edgemasks(::Any...)

"""
    getgraph(g::GNNGraph, i; nmap=false)

Return the subgraph of `g` induced by those nodes `j`
for which `g.graph_indicator[j] == i` or,
if `i` is a collection, `g.graph_indicator[j] ∈ i`. 
In other words, it extract the component graphs from a batched graph. 

If `nmap=true`, return also a vector `v` mapping the new nodes to the old ones. 
The node `i` in the subgraph will correspond to the node `v[i]` in `g`.
"""
getgraph(g::GNNGraph, i::Int; kws...) = getgraph(g, [i]; kws...)

function getgraph(g::GNNGraph, i::AbstractVector{Int}; nmap = false)
    if g.graph_indicator === nothing
        @assert i == [1]
        if nmap
            return g, 1:(g.num_nodes)
        else
            return g
        end
    end

    node_mask = g.graph_indicator .∈ Ref(i)

    nodes = (1:(g.num_nodes))[node_mask]
    nodemap = Dict(v => vnew for (vnew, v) in enumerate(nodes))

    graphmap = Dict(i => inew for (inew, i) in enumerate(i))
    graph_indicator = [graphmap[i] for i in g.graph_indicator[node_mask]]

    s, t = edge_index(g)
    w = get_edge_weight(g)
    edge_mask = s .∈ Ref(nodes)

    if g.graph isa COO_T
        s = [nodemap[i] for i in s[edge_mask]]
        t = [nodemap[i] for i in t[edge_mask]]
        w = isnothing(w) ? nothing : w[edge_mask]
        graph = (s, t, w)
    elseif g.graph isa ADJMAT_T
        graph = g.graph[nodes, nodes]
    end

    ndata = getobs(g.ndata, node_mask)
    edata = getobs(g.edata, edge_mask)
    gdata = getobs(g.gdata, i)

    num_edges = sum(edge_mask)
    num_nodes = length(graph_indicator)
    num_graphs = length(i)

    gnew = GNNGraph(graph,
                    num_nodes, num_edges, num_graphs,
                    graph_indicator,
                    ndata, edata, gdata)

    if nmap
        return gnew, nodes
    else
        return gnew
    end
end

"""
    negative_sample(g::GNNGraph; 
                    num_neg_edges = g.num_edges, 
                    bidirected = is_bidirected(g))

Return a graph containing random negative edges (i.e. non-edges) from graph `g` as edges.

If `bidirected=true`, the output graph will be bidirected and there will be no
leakage from the origin graph. 

See also [`is_bidirected`](@ref).
"""
function negative_sample(g::GNNGraph;
                         max_trials = 3,
                         num_neg_edges = g.num_edges,
                         bidirected = is_bidirected(g))
    @assert g.num_graphs == 1
    # Consider self-loops as positive edges
    # Construct new graph dropping features
    g = add_self_loops(GNNGraph(edge_index(g), num_nodes = g.num_nodes))

    s, t = edge_index(g)
    n = g.num_nodes
    if iscuarray(s)
        # Convert to gpu since set operations and sampling are not supported by CUDA.jl
        device = Flux.gpu
        s, t = Flux.cpu(s), Flux.cpu(t)
    else
        device = Flux.cpu
    end
    idx_pos, maxid = edge_encoding(s, t, n)
    if bidirected
        num_neg_edges = num_neg_edges ÷ 2
        pneg = 1 - g.num_edges / 2maxid # prob of selecting negative edge 
    else
        pneg = 1 - g.num_edges / 2maxid # prob of selecting negative edge 
    end
    # pneg * sample_prob * maxid == num_neg_edges  
    sample_prob = min(1, num_neg_edges / (pneg * maxid) * 1.1)
    idx_neg = Int[]
    for _ in 1:max_trials
        rnd = randsubseq(1:maxid, sample_prob)
        setdiff!(rnd, idx_pos)
        union!(idx_neg, rnd)
        if length(idx_neg) >= num_neg_edges
            idx_neg = idx_neg[1:num_neg_edges]
            break
        end
    end
    s_neg, t_neg = edge_decoding(idx_neg, n)
    if bidirected
        s_neg, t_neg = [s_neg; t_neg], [t_neg; s_neg]
    end
    return GNNGraph(s_neg, t_neg, num_nodes = n) |> device
end

"""
    rand_edge_split(g::GNNGraph, frac; bidirected=is_bidirected(g)) -> g1, g2

Randomly partition the edges in `g` to form two graphs, `g1`
and `g2`. Both will have the same number of nodes as `g`.
`g1` will contain a fraction `frac` of the original edges, 
while `g2` wil contain the rest.

If `bidirected = true` makes sure that an edge and its reverse go into the same split.
This option is supported only for bidirected graphs with no self-loops
and multi-edges.

`rand_edge_split` is tipically used to create train/test splits in link prediction tasks.
"""
function rand_edge_split(g::GNNGraph, frac; bidirected = is_bidirected(g))
    s, t = edge_index(g)
    ne = bidirected ? g.num_edges ÷ 2 : g.num_edges
    eids = randperm(ne)
    size1 = round(Int, ne * frac)

    if !bidirected
        s1, t1 = s[eids[1:size1]], t[eids[1:size1]]
        s2, t2 = s[eids[(size1 + 1):end]], t[eids[(size1 + 1):end]]
    else
        # @assert is_bidirected(g)
        # @assert !has_self_loops(g)
        # @assert !has_multi_edges(g)
        mask = s .< t
        s, t = s[mask], t[mask]
        s1, t1 = s[eids[1:size1]], t[eids[1:size1]]
        s1, t1 = [s1; t1], [t1; s1]
        s2, t2 = s[eids[(size1 + 1):end]], t[eids[(size1 + 1):end]]
        s2, t2 = [s2; t2], [t2; s2]
    end
    g1 = GNNGraph(s1, t1, num_nodes = g.num_nodes)
    g2 = GNNGraph(s2, t2, num_nodes = g.num_nodes)
    return g1, g2
end

"""
    random_walk_pe(g, walk_length)

Return the random walk positional encoding from the paper [Graph Neural Networks with Learnable Structural and Positional Representations](https://arxiv.org/abs/2110.07875) of the given graph `g` and the length of the walk `walk_length` as a matrix of size `(walk_length, g.num_nodes)`. 
"""
function random_walk_pe(g::GNNGraph, walk_length::Int)
    matrix = zeros(walk_length, g.num_nodes)
    adj = adjacency_matrix(g, Float32; dir = :out)
    matrix = dense_zeros_like(adj, Float32, (walk_length, g.num_nodes))
    deg = sum(adj, dims = 2) |> vec
    deg_inv = inv.(deg)
    deg_inv[isinf.(deg_inv)] .= 0
    RW = adj * Diagonal(deg_inv)
    out = RW
    matrix[1, :] .= diag(RW)
    for i in 2:walk_length
        out = out * RW
        matrix[i, :] .= diag(out)
    end
    return matrix
end

dense_zeros_like(a::SparseMatrixCSC, T::Type, sz = size(a)) = zeros(T, sz)
dense_zeros_like(a::AbstractArray, T::Type, sz = size(a)) = fill!(similar(a, T, sz), 0)
dense_zeros_like(x, sz = size(x)) = dense_zeros_like(x, eltype(x), sz)

# """
# Transform vector of cartesian indexes into a tuple of vectors containing integers.
# """
ci2t(ci::AbstractVector{<:CartesianIndex}, dims) = ntuple(i -> map(x -> x[i], ci), dims)

@non_differentiable negative_sample(x...)
@non_differentiable add_self_loops(x...)     # TODO this is wrong, since g carries feature arrays, needs rrule
@non_differentiable remove_self_loops(x...)  # TODO this is wrong, since g carries feature arrays, needs rrule
@non_differentiable dense_zeros_like(x...)
<|MERGE_RESOLUTION|>--- conflicted
+++ resolved
@@ -307,11 +307,7 @@
 end
 
 """
-<<<<<<< HEAD
-    drop_node(g::GNNGraph{<:COO_T}, p::Float32)
-=======
     drop_nodes(g::GNNGraph{<:COO_T}, p::Float32)
->>>>>>> aaaf37d5
 
 Randomly drop nodes (and their associated edges) from a GNNGraph based on a given probability. 
 Dropping nodes is a technique that can be used for graph data augmentation, refering paper [DropNode](https://arxiv.org/pdf/2008.12578.pdf).
@@ -331,11 +327,7 @@
 # Drop nodes with a probability of 0.5
 g_new = drop_node(g, 0.5)
 println(g_new)
-<<<<<<< HEAD
-
-=======
 ```
->>>>>>> aaaf37d5
 """
 function drop_nodes(g::GNNGraph{<:COO_T}, p::Float32 = 0.5f)
     num_nodes = g.num_nodes
