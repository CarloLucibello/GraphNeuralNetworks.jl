ofeltype(x, y) = convert(float(eltype(x)), y)

"""
    reduce_nodes(aggr, g, x)

For a batched graph `g`, return the graph-wise aggregation of the node
features `x`. The aggregation operator `aggr` can be `+`, `mean`, `max`, or `min`.
The returned array will have last dimension `g.num_graphs`.

See also: [`reduce_edges`](@ref).
"""
function reduce_nodes(aggr, g::GNNGraph, x)
    @assert size(x)[end] == g.num_nodes
    indexes = graph_indicator(g)
    return NNlib.scatter(aggr, x, indexes)
end

"""
    reduce_nodes(aggr, indicator::AbstractVector, x)

Return the graph-wise aggregation of the node features `x` given the
graph indicator `indicator`. The aggregation operator `aggr` can be `+`, `mean`, `max`, or `min`.

See also [`graph_indicator`](@ref).
"""
function reduce_nodes(aggr, indicator::AbstractVector, x)
    return NNlib.scatter(aggr, x, indicator)
end

"""
    reduce_edges(aggr, g, e)

For a batched graph `g`, return the graph-wise aggregation of the edge
features `e`. The aggregation operator `aggr` can be `+`, `mean`, `max`, or `min`.
The returned array will have last dimension `g.num_graphs`.
"""
function reduce_edges(aggr, g::GNNGraph, e)
    @assert size(e)[end] == g.num_edges
    s, t = edge_index(g)
    indexes = graph_indicator(g)[s]
    return NNlib.scatter(aggr, e, indexes)
end

"""
    softmax_nodes(g, x)

Graph-wise softmax of the node features `x`.
"""
function softmax_nodes(g::GNNGraph, x)
    @assert size(x)[end] == g.num_nodes
    gi = graph_indicator(g)
    max_ = gather(scatter(max, x, gi), gi)
    num = exp.(x .- max_)
    den = reduce_nodes(+, g, num)
    den = gather(den, gi)
    return num ./ den
end

"""
    softmax_edges(g, e)

Graph-wise softmax of the edge features `e`.
"""
function softmax_edges(g::GNNGraph, e)
    @assert size(e)[end] == g.num_edges
    gi = graph_indicator(g, edges = true)
    max_ = gather(scatter(max, e, gi), gi)
    num = exp.(e .- max_)
    den = reduce_edges(+, g, num)
    den = gather(den, gi)
    return num ./ (den .+ eps(eltype(e)))
end

@doc raw"""
    softmax_edge_neighbors(g, e)

Softmax over each node's neighborhood of the edge features `e`.

```math
\mathbf{e}'_{j\to i} = \frac{e^{\mathbf{e}_{j\to i}}}
                    {\sum_{j'\in N(i)} e^{\mathbf{e}_{j'\to i}}}.
```
"""
function softmax_edge_neighbors(g::AbstractGNNGraph, e)
    if g isa GNNHeteroGraph
        for (key, value) in g.num_edges
            @assert size(e)[end] == value
        end
    else
        @assert size(e)[end] == g.num_edges
    end
    s, t = edge_index(g)
    max_ = gather(scatter(max, e, t), t)
    num = exp.(e .- max_)
    den = gather(scatter(+, num, t), t)
    return num ./ den
end

"""
    broadcast_nodes(g, x)

Graph-wise broadcast array `x` of size `(*, g.num_graphs)` 
to size `(*, g.num_nodes)`.
"""
function broadcast_nodes(g::GNNGraph, x)
    @assert size(x)[end] == g.num_graphs
    gi = graph_indicator(g)
    return gather(x, gi)
end

"""
    broadcast_edges(g, x)

Graph-wise broadcast array `x` of size `(*, g.num_graphs)` 
to size `(*, g.num_edges)`.
"""
function broadcast_edges(g::GNNGraph, x)
    @assert size(x)[end] == g.num_graphs
    gi = graph_indicator(g, edges = true)
    return gather(x, gi)
end

<<<<<<< HEAD
function _sort_col(matrix::AbstractArray; rev::Bool = true, sortby::Int = 1)
    index = sortperm(view(matrix, sortby, :); rev)
    return matrix[:, index], index
end

function _topk_matrix(matrix::AbstractArray, k::Int; rev::Bool = true, sortby::Union{Nothing, Int} = nothing)
    if sortby === nothing
        sorted_matrix = sort(matrix, dims = 2; rev)[:, 1:k]
        vector_indices = map(x -> sortperm(x; rev), eachrow(matrix))
        indices = reduce(vcat, vector_indices')[:, 1:k]
        return sorted_matrix, indices
    else
        sorted_matrix, indices = _sort_col(matrix; rev, sortby)
        return sorted_matrix[:, 1:k], indices[1:k]
    end
end

function _topk_batch(matrices::AbstractArray, k::Int; rev::Bool = true,
                     sortby::Union{Nothing, Int} = nothing)
    num_graphs = length(matrices)
    num_feat = size(matrices[1], 1)
    sorted_matrix = map(x -> _topk_matrix(x, k; rev, sortby)[1], matrices)
    output_matrix = reshape(reduce(hcat, sorted_matrix), num_feat, k, num_graphs)
    indices = map(x -> _topk_matrix(x, k; rev, sortby)[2], matrices)
    if sortby === nothing
        output_indices = reshape(reduce(hcat, indices), num_feat, k, num_graphs)
    else
        output_indices = reshape(reduce(hcat, indices), k, 1, num_graphs)
    end
    return output_matrix, output_indices
end

"""
    topk_feature(g, feat, k; rev = true, sortby = nothing)

Graph-wise top-`k` on feature array `x` according to the `sortby` index.
Returns a tuple of the top-`k` features and their indices.

# Arguments

- `g`: a `GNNGraph``.
- `x`: a feature array of size `(number_features, g.num_nodes)` or `(number_features, g.num_edges)` of the graph `g`.
- `k`: the number of top features to return.
- `rev`: if `true`, sort in descending order otherwise returns the `k` smallest elements.
- `sortby`: the index of the feature to sort by. If `nothing`, every row independently.

# Examples
    
```julia
julia> g = rand_graph(5, 4, ndata = rand(3,5));

julia> g.ndata.x
3×5 Matrix{Float64}:
 0.333661  0.683551  0.315145  0.794089   0.840085
 0.263023  0.726028  0.626617  0.412247   0.0914052
 0.296433  0.186584  0.960758  0.0999844  0.813808

julia> topk_feature(g, g.ndata.x, 2)
([0.8400845757074524 0.7940891040468462; 0.7260276789396128 0.6266174187625888; 0.9607582005024967 0.8138081223752274], [5 4; 2 3; 3 5])

julia> topk_feature(g, g.ndata.x, 2; sortby=3)
([0.3151452763177829 0.8400845757074524; 0.6266174187625888 0.09140519108918477; 0.9607582005024967 0.8138081223752274], [3, 5])

```

"""
function topk_feature(g::GNNGraph, x::AbstractArray, k::Int; rev::Bool = true,
                      sortby::Union{Nothing, Int} = nothing)
    if g.num_graphs == 1
        return _topk_matrix(x, k; rev, sortby)
    else
        matrices = [x[:, g.graph_indicator .== i] for i in 1:(g.num_graphs)]
        return _topk_batch(matrices, k; rev, sortby)
    end
end
=======

expand_srcdst(g::AbstractGNNGraph, x) = throw(ArgumentError("Invalid input type, expected matrix or tuple of matrices."))
expand_srcdst(g::AbstractGNNGraph, x::AbstractMatrix) = (x, x)
expand_srcdst(g::AbstractGNNGraph, x::Tuple{<:AbstractMatrix, <:AbstractMatrix}) = x
>>>>>>> 7c6cc7de
<|MERGE_RESOLUTION|>--- conflicted
+++ resolved
@@ -120,7 +120,6 @@
     return gather(x, gi)
 end
 
-<<<<<<< HEAD
 function _sort_col(matrix::AbstractArray; rev::Bool = true, sortby::Int = 1)
     index = sortperm(view(matrix, sortby, :); rev)
     return matrix[:, index], index
@@ -196,9 +195,7 @@
         return _topk_batch(matrices, k; rev, sortby)
     end
 end
-=======
 
 expand_srcdst(g::AbstractGNNGraph, x) = throw(ArgumentError("Invalid input type, expected matrix or tuple of matrices."))
 expand_srcdst(g::AbstractGNNGraph, x::AbstractMatrix) = (x, x)
-expand_srcdst(g::AbstractGNNGraph, x::Tuple{<:AbstractMatrix, <:AbstractMatrix}) = x
->>>>>>> 7c6cc7de
+expand_srcdst(g::AbstractGNNGraph, x::Tuple{<:AbstractMatrix, <:AbstractMatrix}) = x